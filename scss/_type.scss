
/**
 * Typography
 * --------------------------------------------------
 */


// Body text
// -------------------------

p {
  margin: 0 0 ($line-height-computed / 2);
}


// Emphasis & misc
// -------------------------

small   { font-size: 85%; }
cite    { font-style: normal; }


// Alignment
// -------------------------

.text-left           { text-align: left; }
.text-right          { text-align: right; }
.text-center         { text-align: center; }


// Headings
// -------------------------

h1, h2, h3, h4, h5, h6,
.h1, .h2, .h3, .h4, .h5, .h6 {
  color: $base-color;
  font-weight: $headings-font-weight;
  font-family: $headings-font-family;
  line-height: $headings-line-height;

  small {
    font-weight: normal;
    line-height: 1;
  }
}

h1, .h1,
h2, .h2,
h3, .h3 {
  margin-top: $line-height-computed;
  margin-bottom: ($line-height-computed / 2);

  &:first-child {
    margin-top: 0;
  }

  + h1, + .h1,
  + h2, + .h2,
  + h3, + .h3 {
    margin-top: ($line-height-computed / 2);
  }
}
h4, .h4,
h5, .h5,
h6, .h6 {
  margin-top: ($line-height-computed / 2);
  margin-bottom: ($line-height-computed / 2);
}

h1, .h1 { font-size: floor($font-size-base * 2.60); } // ~36px
h2, .h2 { font-size: floor($font-size-base * 2.15); } // ~30px
h3, .h3 { font-size: ceil($font-size-base * 1.70); } // ~24px
h4, .h4 { font-size: ceil($font-size-base * 1.25); } // ~18px
h5, .h5 { font-size:  $font-size-base; }
h6, .h6 { font-size: ceil($font-size-base * 0.85); } // ~12px

h1 small, .h1 small { font-size: ceil($font-size-base * 1.70); } // ~24px
h2 small, .h2 small { font-size: ceil($font-size-base * 1.25); } // ~18px
h3 small, .h3 small,
h4 small, .h4 small { font-size: $font-size-base; }


// Description Lists
// -------------------------

dl {
  margin-bottom: $line-height-computed;
}
dt,
dd {
  line-height: $line-height-base;
}
dt {
  font-weight: bold;
}


// Blockquotes
// -------------------------

blockquote {
  margin: 0 0 $line-height-computed;
  padding: ($line-height-computed / 2) $line-height-computed;
  border-left: 5px solid gray;
  p {
    font-weight: 300;
    font-size: ($font-size-base * 1.25);
    line-height: 1.25;
  }
  p:last-child {
    margin-bottom: 0;
  }
  small {
    display: block;
    line-height: $line-height-base;
    &:before {
      content: '\2014 \00A0';// EM DASH, NBSP;
    }
  }

  // Float right with text-align: right
  &.pull-right {
    padding-right: 15px;
    padding-left: 0;
    border-right: 5px solid gray;
    border-left: 0;
    p,
    small {
      text-align: right;
    }
    small {
      &:before {
        content: '';
      }
      &:after {
        content: '\00A0 \2014';// NBSP, EM DASH;
      }
    }
  }
}


// Quotes
// -------------------------

q:before,
q:after,
blockquote:before,
blockquote:after {
  content: "";
}


// Addresses
// -------------------------

address {
  display: block;
  margin-bottom: $line-height-computed;
  font-style: normal;
  line-height: $line-height-base;
}


// Links
// -------------------------

<<<<<<< HEAD
a.subdued‎ {
  padding-right: 10px;
  color: #888;
=======
a.subdued {
  padding-right:10px;
  color: $stable;
>>>>>>> f0caee3c
  text-decoration: none;

  &:hover {
    text-decoration: none;
  }
  &:last-child {
    padding-right: 0;
  }
}<|MERGE_RESOLUTION|>--- conflicted
+++ resolved
@@ -165,15 +165,9 @@
 // Links
 // -------------------------
 
-<<<<<<< HEAD
-a.subdued‎ {
+a.subdued {
   padding-right: 10px;
   color: #888;
-=======
-a.subdued {
-  padding-right:10px;
-  color: $stable;
->>>>>>> f0caee3c
   text-decoration: none;
 
   &:hover {
