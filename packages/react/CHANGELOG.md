--- conflicted
+++ resolved
@@ -3,7 +3,13 @@
 All notable changes to this project will be documented in this file.
 See [Conventional Commits](https://conventionalcommits.org) for commit guidelines.
 
-<<<<<<< HEAD
+## [6.5.2](https://github.com/ionic-team/ionic/compare/v6.5.1...v6.5.2) (2023-02-01)
+
+**Note:** Version bump only for package @ionic/react
+
+
+
+
 # [7.0.0-beta.0](https://github.com/ionic-team/ionic/compare/v6.5.1...v7.0.0-beta.0) (2023-01-25)
 
 
@@ -29,11 +35,7 @@
 
 * **types:** `ActionSheetAttributes`, `AlertAttributes`, `AlertTextareaAttributes`, `AlertInputAttributes`, `LoadingAttributes`, `ModalAttributes`, `PickerAttributes`, `PopoverAttributes`, and `ToastAttributes` have been removed. Developers should use `{ [key: string]: any }` instead.
 * **react:** `@ionic/react` and `@ionic/react-router` no longer ship a CommonJS entry point. Instead, only an ES Module entry point is provided for improved compatibility with Vite.
-=======
-## [6.5.2](https://github.com/ionic-team/ionic/compare/v6.5.1...v6.5.2) (2023-02-01)
-
-**Note:** Version bump only for package @ionic/react
->>>>>>> 54cd571a
+
 
 
 
