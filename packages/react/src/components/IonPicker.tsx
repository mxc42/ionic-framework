--- conflicted
+++ resolved
@@ -1,22 +1,9 @@
-<<<<<<< HEAD
-import { JSX } from '@ionic/core/components';
-=======
-import type { PickerOptions } from '@ionic/core/components';
-import { pickerController } from '@ionic/core/components';
->>>>>>> c6620c7c
+import type { JSX } from '@ionic/core/components';
 import { defineCustomElement } from '@ionic/core/components/ion-picker.js';
 
 import { createInlineOverlayComponent } from './createInlineOverlayComponent';
 
-<<<<<<< HEAD
-export const IonPicker = /*@__PURE__*/ createInlineOverlayComponent<
-  JSX.IonPicker,
-  HTMLIonPickerElement
->('ion-picker', defineCustomElement);
-=======
-export const IonPicker = /*@__PURE__*/ createControllerComponent<PickerOptions, HTMLIonPickerElement>(
+export const IonPicker = /*@__PURE__*/ createInlineOverlayComponent<JSX.IonPicker, HTMLIonPickerElement>(
   'ion-picker',
-  pickerController,
   defineCustomElement
-);
->>>>>>> c6620c7c
+);