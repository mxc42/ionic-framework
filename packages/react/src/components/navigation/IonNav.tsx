import type { FrameworkDelegate, JSX } from '@ionic/core/components';
import { defineCustomElement } from '@ionic/core/components/ion-nav.js';
import React, { useState } from 'react';

import { ReactDelegate } from '../../framework-delegate';
import { createReactComponent } from '../react-component-lib';
import { createForwardRef } from '../utils';

const IonNavInner = createReactComponent<
  JSX.IonNav & { delegate: FrameworkDelegate },
  HTMLIonNavElement
>('ion-nav', undefined, undefined, defineCustomElement);

<<<<<<< HEAD
export const IonNav: React.FC<JSX.IonNav> = ({ children, ...restOfProps }) => {
=======
type IonNavProps = JSX.IonNav & {
  forwardedRef?: React.ForwardedRef<HTMLIonNavElement>;
};

const IonNavInternal: React.FC<IonNavProps> = ({ children, forwardedRef, ...restOfProps }) => {
>>>>>>> 61e4ffe4
  const [views, setViews] = useState<React.ReactElement[]>([]);

  /**
   * Allows us to create React components that are rendered within
   * the context of the IonNav component.
   */
  const addView = (view: React.ReactElement) => setViews([...views, view]);
  const removeView = (view: React.ReactElement) => setViews(views.filter((v) => v !== view));

  const delegate = ReactDelegate(addView, removeView);

  return (
    <IonNavInner delegate={delegate} ref={forwardedRef} {...restOfProps}>
      {views}
    </IonNavInner>
  );
};

export const IonNav = createForwardRef<IonNavProps, HTMLIonNavElement>(IonNavInternal, 'IonNav');<|MERGE_RESOLUTION|>--- conflicted
+++ resolved
@@ -11,15 +11,11 @@
   HTMLIonNavElement
 >('ion-nav', undefined, undefined, defineCustomElement);
 
-<<<<<<< HEAD
-export const IonNav: React.FC<JSX.IonNav> = ({ children, ...restOfProps }) => {
-=======
 type IonNavProps = JSX.IonNav & {
   forwardedRef?: React.ForwardedRef<HTMLIonNavElement>;
 };
 
 const IonNavInternal: React.FC<IonNavProps> = ({ children, forwardedRef, ...restOfProps }) => {
->>>>>>> 61e4ffe4
   const [views, setViews] = useState<React.ReactElement[]>([]);
 
   /**
