--- conflicted
+++ resolved
@@ -1,29 +1,7 @@
-<<<<<<< HEAD
-import {
-  JSX,
-  ToastButton as ToastButtonCore,
-  ToastOptions as ToastOptionsCore
-} from '@ionic/core/components';
-=======
-import type { ToastButton as ToastButtonCore, ToastOptions as ToastOptionsCore } from '@ionic/core/components';
-import { toastController as toastControllerCore } from '@ionic/core/components';
->>>>>>> c6620c7c
+import type { JSX } from '@ionic/core/components';
 import { defineCustomElement } from '@ionic/core/components/ion-toast.js';
 
 import { createInlineOverlayComponent } from './createInlineOverlayComponent';
-
-export interface ToastButton extends Omit<ToastButtonCore, 'icon'> {
-  icon?:
-    | {
-        ios: string;
-        md: string;
-      }
-    | string;
-}
-
-export interface ToastOptions extends Omit<ToastOptionsCore, 'buttons'> {
-  buttons?: (ToastButton | string)[];
-}
 
 export const IonToast = /*@__PURE__*/ createInlineOverlayComponent<JSX.IonToast, HTMLIonToastElement>(
   'ion-toast',
