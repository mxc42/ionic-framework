import type {
  ActionSheetButton as ActionSheetButtonCore,
  ActionSheetOptions as ActionSheetOptionsCore,
<<<<<<< HEAD
  JSX
=======
>>>>>>> c6620c7c
} from '@ionic/core/components';
import { actionSheetController as actionSheetControllerCore } from '@ionic/core/components';
import { defineCustomElement } from '@ionic/core/components/ion-action-sheet.js';

import { createInlineOverlayComponent } from './createInlineOverlayComponent';

export interface ActionSheetButton extends Omit<ActionSheetButtonCore, 'icon'> {
  icon?:
    | {
        ios: string;
        md: string;
      }
    | string;
}

export interface ActionSheetOptions extends Omit<ActionSheetOptionsCore, 'buttons'> {
  buttons?: (ActionSheetButton | string)[];
}

<<<<<<< HEAD
export const IonActionSheet = /*@__PURE__*/ createInlineOverlayComponent<
  JSX.IonActionSheet,
  HTMLIonActionSheetElement
>('ion-action-sheet', defineCustomElement);
=======
const actionSheetController = {
  // TODO(FW-2959): type
  create: (options: ActionSheetOptions) => actionSheetControllerCore.create(options as any),
  dismiss: (data?: any, role?: string | undefined, id?: string | undefined) =>
    actionSheetControllerCore.dismiss(data, role, id),
  getTop: () => actionSheetControllerCore.getTop(),
};

export const IonActionSheet = /*@__PURE__*/ createOverlayComponent<ActionSheetOptions, HTMLIonActionSheetElement>(
  'ion-action-sheet',
  actionSheetController,
  defineCustomElement
);
>>>>>>> c6620c7c
<|MERGE_RESOLUTION|>--- conflicted
+++ resolved
@@ -1,46 +1,10 @@
-import type {
-  ActionSheetButton as ActionSheetButtonCore,
-  ActionSheetOptions as ActionSheetOptionsCore,
-<<<<<<< HEAD
-  JSX
-=======
->>>>>>> c6620c7c
-} from '@ionic/core/components';
+import type { JSX } from '@ionic/core/components';
 import { actionSheetController as actionSheetControllerCore } from '@ionic/core/components';
 import { defineCustomElement } from '@ionic/core/components/ion-action-sheet.js';
 
 import { createInlineOverlayComponent } from './createInlineOverlayComponent';
 
-export interface ActionSheetButton extends Omit<ActionSheetButtonCore, 'icon'> {
-  icon?:
-    | {
-        ios: string;
-        md: string;
-      }
-    | string;
-}
-
-export interface ActionSheetOptions extends Omit<ActionSheetOptionsCore, 'buttons'> {
-  buttons?: (ActionSheetButton | string)[];
-}
-
-<<<<<<< HEAD
-export const IonActionSheet = /*@__PURE__*/ createInlineOverlayComponent<
-  JSX.IonActionSheet,
-  HTMLIonActionSheetElement
->('ion-action-sheet', defineCustomElement);
-=======
-const actionSheetController = {
-  // TODO(FW-2959): type
-  create: (options: ActionSheetOptions) => actionSheetControllerCore.create(options as any),
-  dismiss: (data?: any, role?: string | undefined, id?: string | undefined) =>
-    actionSheetControllerCore.dismiss(data, role, id),
-  getTop: () => actionSheetControllerCore.getTop(),
-};
-
-export const IonActionSheet = /*@__PURE__*/ createOverlayComponent<ActionSheetOptions, HTMLIonActionSheetElement>(
+export const IonActionSheet = /*@__PURE__*/ createInlineOverlayComponent<JSX.IonActionSheet, HTMLIonActionSheetElement>(
   'ion-action-sheet',
-  actionSheetController,
   defineCustomElement
-);
->>>>>>> c6620c7c
+);