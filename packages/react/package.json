--- conflicted
+++ resolved
@@ -39,12 +39,8 @@
     "css/"
   ],
   "dependencies": {
-<<<<<<< HEAD
-    "@ionic/core": "5.3.1",
+    "@ionic/core": "5.4.1",
     "@isomer/react": "^0.4.0",
-=======
-    "@ionic/core": "5.4.1",
->>>>>>> 5a4d0c02
     "ionicons": "^5.1.2",
     "tslib": "*"
   },
