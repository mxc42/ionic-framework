{
  "name": "@ionic/react",
  "version": "6.4.3",
  "description": "React specific wrapper for @ionic/core",
  "keywords": [
    "ionic",
    "framework",
    "react",
    "mobile",
    "app",
    "hybrid",
    "webapp",
    "cordova",
    "progressive web app",
    "pwa"
  ],
  "license": "MIT",
  "repository": {
    "type": "git",
    "url": "https://github.com/ionic-team/ionic.git"
  },
  "scripts": {
    "build": "npm run clean && npm run copy && npm run compile",
    "clean": "rimraf dist && rimraf dist-transpiled && rimraf routing",
    "compile": "npm run tsc && rollup -c",
    "release": "np --any-branch --yolo --no-release-draft",
    "lint": "tslint --project .",
    "lint.fix": "tslint --project . --fix",
    "tsc": "tsc -p .",
    "copy": "node scripts/copy.js",
    "test.spec": "jest --ci",
    "test.treeshake": "node scripts/treeshaking.js dist/index.esm.js",
    "sync": "sh ./scripts/sync.sh"
  },
  "main": "dist/index.js",
  "module": "dist/index.esm.js",
  "types": "dist/types/index.d.ts",
  "files": [
    "dist/",
    "css/"
  ],
  "dependencies": {
<<<<<<< HEAD
    "@ionic/core": "^6.4.1",
    "ionicons": "^6.1.1",
=======
    "@ionic/core": "^6.4.3",
    "ionicons": "^6.0.2",
>>>>>>> a095201d
    "tslib": "*"
  },
  "peerDependencies": {
    "react": ">=16.8.6",
    "react-dom": ">=16.8.6"
  },
  "devDependencies": {
    "@rollup/plugin-node-resolve": "^8.1.0",
    "@rollup/plugin-virtual": "^2.0.3",
    "@testing-library/jest-dom": "^5.11.6",
    "@testing-library/react": "^11.2.2",
    "@testing-library/react-hooks": "^7.0.1",
    "@types/jest": "^26.0.15",
    "@types/node": "^14.0.14",
    "@types/react": "16.14.0",
    "@types/react-dom": "^16.9.0",
    "fs-extra": "^9.0.1",
    "jest": "^26.6.3",
    "np": "^6.4.0",
    "prettier": "^2.2.0",
    "react": "^16.9.0",
    "react-dom": "^16.9.0",
    "rimraf": "^3.0.2",
    "rollup": "^2.26.4",
    "rollup-plugin-sourcemaps": "^0.6.2",
    "ts-jest": "^26.4.4",
    "tslint": "^6.1.2",
    "tslint-ionic-rules": "0.0.21",
    "tslint-react": "^5.0.0",
    "typescript": "^3.9.5"
  },
  "jest": {
    "preset": "ts-jest",
    "setupFilesAfterEnv": [
      "<rootDir>/jest.setup.js"
    ],
    "testPathIgnorePatterns": [
      "cypress",
      "node_modules",
      "dist-transpiled",
      "dist",
      "test-app"
    ],
    "modulePaths": [
      "<rootDir>"
    ]
  }
}<|MERGE_RESOLUTION|>--- conflicted
+++ resolved
@@ -40,13 +40,8 @@
     "css/"
   ],
   "dependencies": {
-<<<<<<< HEAD
-    "@ionic/core": "^6.4.1",
+    "@ionic/core": "^6.4.3",
     "ionicons": "^6.1.1",
-=======
-    "@ionic/core": "^6.4.3",
-    "ionicons": "^6.0.2",
->>>>>>> a095201d
     "tslib": "*"
   },
   "peerDependencies": {
