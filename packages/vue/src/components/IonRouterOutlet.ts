import type { AnimationBuilder } from "@ionic/core/components";
import {
  LIFECYCLE_DID_ENTER,
  LIFECYCLE_DID_LEAVE,
  LIFECYCLE_WILL_ENTER,
  LIFECYCLE_WILL_LEAVE,
} from "@ionic/core/components";
import { defineCustomElement } from "@ionic/core/components/ion-router-outlet.js";
import {
  h,
  defineComponent,
  ref,
  computed,
  inject,
  provide,
  watch,
  shallowRef,
  onUnmounted,
} from "vue";
import type { InjectionKey, Ref } from "vue";
import { matchedRouteKey, routeLocationKey, useRoute } from "vue-router";

import { fireLifecycle, generateId, getConfig } from "../utils";

// TODO(FW-2969): types

const isViewVisible = (enteringEl: HTMLElement) => {
  return (
    !enteringEl.classList.contains("ion-page-hidden") &&
    !enteringEl.classList.contains("ion-page-invisible")
  );
};

const viewDepthKey: InjectionKey<0> = Symbol(0);
export const IonRouterOutlet = /*@__PURE__*/ defineComponent({
  name: "IonRouterOutlet",
  setup() {
    defineCustomElement();

    const injectedRoute = inject(routeLocationKey)!;
    const route = useRoute();
    const depth = inject(viewDepthKey, 0);
    const matchedRouteRef: any = computed(() => route.matched[depth]);
    let previousMatchedRouteRef: Ref | undefined;
    let previousMatchedPath: string | undefined;

    provide(viewDepthKey, depth + 1);
    provide(matchedRouteKey, matchedRouteRef);

    const ionRouterOutlet = ref();
    const id = generateId("ion-router-outlet");

    const ionRouter: any = inject("navManager");
    const viewStacks: any = inject("viewStacks");

    const components = shallowRef([]);

    let skipTransition = false;

    // The base url for this router outlet
    let parentOutletPath: string;

    /**
     * Note: Do not listen for matchedRouteRef by itself here
     * as the callback will not fire for parameterized routes (i.e. /page/:id).
     * So going from /page/1 to /page/2 would not fire this callback if we
     * only listened for changes to matchedRouteRef.
     */
    watch(
      () => [route, matchedRouteRef.value],
      ([currentRoute, currentMatchedRouteRef]) => {
        /**
         * This callback checks whether or not a router outlet
         * needs to respond to a change in the matched route.
         * It handles a few cases:
         * 1. The matched route is undefined. This means that
         * the matched route is not applicable to this outlet.
         * For example, a /settings route is not applicable
         * to a /tabs/... route.
         *
         * Note: When going back to a tabs outlet from a non-tabs outlet,
         * the tabs outlet should NOT attempt a page transition from the
         * previous tab to the active tab. To do this we compare the current
         * route with the previous route. Unfortunately, we cannot rely on the
         * previous value provided by Vue in the watch callback. This is because
         * when coming back to the tabs context, the previous matched route will
         * be undefined (because nothing in the tabs context matches /settings)
         * but the current matched route will be defined and so a transition
         * will always occur.
         *
         * 2. The matched route is defined and is different than
         * the previously matched route. This is the most
         * common case such as when you go from /page1 to /page2.
         *
         * 3. The matched route is the same but the parameters are different.
         * This is a special case for parameterized routes (i.e. /page/:id).
         * When going from /page/1 to /page/2, the matched route object will
         * be the same, but we still need to perform a page transition. To do this
         * we check if the parameters are different (i.e. 1 vs 2). To avoid enumerating
         * all of the keys in the params object, we check the url path to
         * see if they are different after ensuring we are in a parameterized route.
         */
        if (currentMatchedRouteRef !== undefined) {
          const matchedDifferentRoutes =
            currentMatchedRouteRef !== previousMatchedRouteRef;
          const matchedDifferentParameterRoutes =
            currentRoute.matched[currentRoute.matched.length - 1] ===
              currentMatchedRouteRef &&
            currentRoute.path !== previousMatchedPath;

          if (matchedDifferentRoutes || matchedDifferentParameterRoutes) {
            setupViewItem(matchedRouteRef);
          }
        }

        previousMatchedRouteRef = currentMatchedRouteRef;
        previousMatchedPath = currentRoute.path;
      }
    );

    const canStart = () => {
      const config = getConfig();
      const swipeEnabled =
        config &&
        config.get("swipeBackEnabled", ionRouterOutlet.value.mode === "ios");
      if (!swipeEnabled) return false;

      const stack = viewStacks.getViewStack(id);
      if (!stack || stack.length <= 1) return false;

      /**
       * We only want to outlet of the entering view
       * to respond to this gesture, so check
       * to make sure the view is in the outlet we want.
       */
      const routeInfo = ionRouter.getLeavingRouteInfo();
      const enteringViewItem = viewStacks.findViewItemByRouteInfo(
        { pathname: routeInfo.pushedByRoute || "" },
        id
      );

      return !!enteringViewItem;
    };
    const onStart = async () => {
      const routeInfo = ionRouter.getLeavingRouteInfo();
      const { routerAnimation } = routeInfo;
      const enteringViewItem = viewStacks.findViewItemByRouteInfo(
        { pathname: routeInfo.pushedByRoute || "" },
        id
      );
      const leavingViewItem = viewStacks.findViewItemByRouteInfo(routeInfo, id);

      if (leavingViewItem) {
        let animationBuilder = routerAnimation;
        const enteringEl = enteringViewItem.ionPageElement;
        const leavingEl = leavingViewItem.ionPageElement;

        /**
         * If we are going back from a page that
         * was presented using a custom animation
         * we should default to using that
         * unless the developer explicitly
         * provided another animation.
         */
        const customAnimation = enteringViewItem.routerAnimation;
        if (animationBuilder === undefined && customAnimation !== undefined) {
          animationBuilder = customAnimation;
        }

        leavingViewItem.routerAnimation = animationBuilder;

        await transition(
          enteringEl,
          leavingEl,
          "back",
          ionRouter.canGoBack(2),
          true,
          animationBuilder
        );
      }

      return Promise.resolve();
    };

    const onEnd = (shouldContinue: boolean) => {
      if (shouldContinue) {
        skipTransition = true;

        /**
         * Use the same logic as clicking
         * ion-back-button to determine where
         * to go back to.
         */
        ionRouter.handleNavigateBack();
      } else {
        /**
         * In the event that the swipe
         * gesture was aborted, we should
         * re-hide the page that was going to enter.
         */
        const routeInfo = ionRouter.getCurrentRouteInfo();
        const enteringViewItem = viewStacks.findViewItemByRouteInfo(
          { pathname: routeInfo.pushedByRoute || "" },
          id
        );
        enteringViewItem.ionPageElement.setAttribute("aria-hidden", "true");
        enteringViewItem.ionPageElement.classList.add("ion-page-hidden");
      }
    };

    watch(ionRouterOutlet, () => {
      ionRouterOutlet.value.swipeHandler = {
        canStart,
        onStart,
        onEnd,
      };
    });

    const transition = async (
      enteringEl: HTMLElement,
      leavingEl: HTMLElement,
      direction: any,
      showGoBack: boolean,
      progressAnimation: boolean,
      animationBuilder?: AnimationBuilder
    ) => {
<<<<<<< HEAD
      if (skipTransition) {
        skipTransition = false;
        return Promise.resolve(false);
      }
=======
      return new Promise((resolve) => {
        if (skipTransition) {
          skipTransition = false;
          return resolve(false);
        }
>>>>>>> c6620c7c

      if (enteringEl === leavingEl) {
        return Promise.resolve(false);
      }

<<<<<<< HEAD
      enteringEl.classList.add('ion-page-invisible');

      const hasRootDirection = direction === undefined || direction === 'root' || direction === 'none';
      const result = await ionRouterOutlet.value.commit(enteringEl, leavingEl, {
        /**
         * replace operations result in a direction of none.
         * These typically do not have need animations, so we set
         * the duration to 0. However, if a developer explicitly
         * passes an animationBuilder, we should assume that
         * they want an animation to be played even
         * though it is a replace operation.
         */
        duration: hasRootDirection && animationBuilder === undefined ? 0 : undefined,
        direction,
        showGoBack,
        progressAnimation,
        animationBuilder
      });

      return result;
    }
=======
        requestAnimationFrame(() => {
          requestAnimationFrame(async () => {
            enteringEl.classList.add("ion-page-invisible");

            const hasRootDirection =
              direction === undefined ||
              direction === "root" ||
              direction === "none";
            const result = await ionRouterOutlet.value.commit(
              enteringEl,
              leavingEl,
              {
                deepWait: true,
                /**
                 * replace operations result in a direction of none.
                 * These typically do not have need animations, so we set
                 * the duration to 0. However, if a developer explicitly
                 * passes an animationBuilder, we should assume that
                 * they want an animation to be played even
                 * though it is a replace operation.
                 */
                duration:
                  hasRootDirection && animationBuilder === undefined
                    ? 0
                    : undefined,
                direction,
                showGoBack,
                progressAnimation,
                animationBuilder,
              }
            );

            return resolve(result);
          });
        });
      });
    };
>>>>>>> c6620c7c

    const handlePageTransition = async () => {
      const routeInfo = ionRouter.getCurrentRouteInfo();
      const {
        routerDirection,
        routerAction,
        routerAnimation,
        prevRouteLastPathname,
        delta,
      } = routeInfo;

      const enteringViewItem = viewStacks.findViewItemByRouteInfo(
        routeInfo,
        id
      );
      let leavingViewItem = viewStacks.findLeavingViewItemByRouteInfo(
        routeInfo,
        id
      );
      const enteringEl = enteringViewItem.ionPageElement;

      /**
       * All views that can be transitioned to must have
       * an `<ion-page>` element for transitions and lifecycle
       * methods to work properly.
       */
      if (enteringEl === undefined) {
        console.warn(`[@ionic/vue Warning]: The view you are trying to render for path ${routeInfo.pathname} does not have the required <ion-page> component. Transitions and lifecycle methods may not work as expected.

See https://ionicframework.com/docs/vue/navigation#ionpage for more information.`);
      }
      if (enteringViewItem === leavingViewItem) return;

      if (!leavingViewItem && prevRouteLastPathname) {
        leavingViewItem = viewStacks.findViewItemByPathname(
          prevRouteLastPathname,
          id
        );
      }

      /**
       * If the entering view is already
       * visible, then no transition is needed.
       * This is most common when navigating
       * from a tabs page to a non-tabs page
       * and then back to the tabs page.
       * Even when the tabs context navigated away,
       * the inner tabs page was still active.
       * This also avoids an issue where
       * the previous tabs page is incorrectly
       * unmounted since it would automatically
       * unmount the previous view.
       *
       * This should also only apply to entering and
       * leaving items in the same router outlet (i.e.
       * Tab1 and Tab2), otherwise this will
       * return early for swipe to go back when
       * going from a non-tabs page to a tabs page.
       */
      if (
        isViewVisible(enteringEl) &&
        leavingViewItem?.ionPageElement !== undefined &&
        !isViewVisible(leavingViewItem.ionPageElement)
      ) {
        return;
      }

      fireLifecycle(
        enteringViewItem.vueComponent,
        enteringViewItem.vueComponentRef,
        LIFECYCLE_WILL_ENTER
      );

      if (
        leavingViewItem?.ionPageElement &&
        enteringViewItem !== leavingViewItem
      ) {
        let animationBuilder = routerAnimation;
        const leavingEl = leavingViewItem.ionPageElement;

        fireLifecycle(
          leavingViewItem.vueComponent,
          leavingViewItem.vueComponentRef,
          LIFECYCLE_WILL_LEAVE
        );

        /**
         * If we are going back from a page that
         * was presented using a custom animation
         * we should default to using that
         * unless the developer explicitly
         * provided another animation.
         */
        const customAnimation = enteringViewItem.routerAnimation;
        if (
          animationBuilder === undefined &&
          routerDirection === "back" &&
          customAnimation !== undefined
        ) {
          animationBuilder = customAnimation;
        }

        leavingViewItem.routerAnimation = animationBuilder;

        await transition(
          enteringEl,
          leavingEl,
          routerDirection,
          !!routeInfo.pushedByRoute,
          false,
          animationBuilder
        );

        leavingEl.classList.add("ion-page-hidden");
        leavingEl.setAttribute("aria-hidden", "true");

        const usingLinearNavigation = viewStacks.size() === 1;

        if (routerAction === "replace") {
          leavingViewItem.mount = false;
          leavingViewItem.ionPageElement = undefined;
          leavingViewItem.ionRoute = false;
        } else if (
          !(routerAction === "push" && routerDirection === "forward")
        ) {
          const shouldLeavingViewBeRemoved =
            routerDirection !== "none" &&
            leavingViewItem &&
            enteringViewItem !== leavingViewItem;
          if (shouldLeavingViewBeRemoved) {
            leavingViewItem.mount = false;
            leavingViewItem.ionPageElement = undefined;
            leavingViewItem.ionRoute = false;

            /**
             * router.go() expects navigation to be
             * linear. If an app is using multiple stacks then
             * it is not using linear navigation. As a result, router.go()
             * will not give the results that developers are expecting.
             */
            if (usingLinearNavigation) {
              viewStacks.unmountLeavingViews(id, enteringViewItem, delta);
            }
          }
        } else if (usingLinearNavigation) {
          viewStacks.mountIntermediaryViews(id, leavingViewItem, delta);
        }

        fireLifecycle(
          leavingViewItem.vueComponent,
          leavingViewItem.vueComponentRef,
          LIFECYCLE_DID_LEAVE
        );
      } else {
        /**
         * If there is no leaving element, just show
         * the entering element. Wrap it in an raf
         * in case ion-content's fullscreen callback
         * is running. Otherwise we'd have a flicker.
         */
        requestAnimationFrame(() =>
          enteringEl.classList.remove("ion-page-invisible")
        );
      }

      fireLifecycle(
        enteringViewItem.vueComponent,
        enteringViewItem.vueComponentRef,
        LIFECYCLE_DID_ENTER
      );

      components.value = viewStacks.getChildrenToRender(id);
    };

    const setupViewItem = (matchedRouteRef: any) => {
      const firstMatchedRoute = route.matched[0];
      if (!parentOutletPath) {
        parentOutletPath = firstMatchedRoute.path;
      }

      /**
       * If no matched route, do not do anything in this outlet.
       * If there is a match, but it the first matched path
       * is not the root path for this outlet, then this view
       * change needs to be rendered in a different outlet.
       * We also add an exception for when the matchedRouteRef is
       * equal to the first matched route (i.e. the base router outlet).
       * This logic is mainly to help nested outlets/multi-tab
       * setups work better.
       */
      if (
        !matchedRouteRef.value ||
        (matchedRouteRef.value !== firstMatchedRoute &&
          firstMatchedRoute.path !== parentOutletPath)
      ) {
        return;
      }

      const currentRoute = ionRouter.getCurrentRouteInfo();
      let enteringViewItem = viewStacks.findViewItemByRouteInfo(
        currentRoute,
        id
      );

      if (!enteringViewItem) {
        enteringViewItem = viewStacks.createViewItem(
          id,
          matchedRouteRef.value.components.default,
          matchedRouteRef.value,
          currentRoute
        );
        viewStacks.add(enteringViewItem);
      }

      if (!enteringViewItem.mount) {
        enteringViewItem.mount = true;
        enteringViewItem.registerCallback = () => {
          handlePageTransition();
          enteringViewItem.registerCallback = undefined;
        };
      } else {
        handlePageTransition();
      }

      components.value = viewStacks.getChildrenToRender(id);
    };

    if (matchedRouteRef.value) {
      setupViewItem(matchedRouteRef);
    }

    /**
     * Remove stack data for this outlet
     * when outlet is destroyed otherwise
     * we will see cached view data.
     */
    onUnmounted(() => viewStacks.clear(id));

    const registerIonPage = (viewItem: any, ionPageEl: HTMLElement) => {
      const oldIonPageEl = viewItem.ionPageElement;

      viewStacks.registerIonPage(viewItem, ionPageEl);

      /**
       * If there is a registerCallback,
       * then this component is being registered
       * as a result of a navigation change.
       */
      if (viewItem.registerCallback) {
        /**
         * Page should be hidden initially
         * to avoid flickering.
         */
        ionPageEl.classList.add("ion-page-invisible");
        viewItem.registerCallback();

        /**
         * If there is no registerCallback, then
         * this component is likely being re-registered
         * as a result of a hot module replacement.
         * We need to see if the oldIonPageEl has
         * .ion-page-invisible. If it does not then we
         * need to remove it from the new ionPageEl otherwise
         * the page will be hidden when it is replaced.
         */
      } else if (
        oldIonPageEl &&
        !oldIonPageEl.classList.contains("ion-page-invisible")
      ) {
        ionPageEl.classList.remove("ion-page-invisible");
      }
    };
    return {
      id,
      components,
      injectedRoute,
      ionRouterOutlet,
      registerIonPage,
    };
  },
  render() {
    const { components, registerIonPage, injectedRoute } = this;

    return h(
      "ion-router-outlet",
      { ref: "ionRouterOutlet" },
      components &&
        components.map((c: any) => {
          let props = {
            ref: c.vueComponentRef,
            key: c.pathname,
            registerIonPage: (ionPageEl: HTMLElement) =>
              registerIonPage(c, ionPageEl),
          };

          /**
           * IonRouterOutlet does not support named outlets.
           */
          const routePropsOption = c.matchedRoute?.props?.default;

          /**
           * Since IonRouterOutlet renders multiple components,
           * each render will cause all props functions to be
           * called again. As a result, we need to cache the function
           * result and provide it on each render so that the props
           * are not lost when navigating from and back to a page.
           * When a component is destroyed and re-created, the
           * function is called again.
           */
          const getPropsFunctionResult = () => {
            const cachedPropsResult = c.vueComponentData?.propsFunctionResult;
            if (cachedPropsResult) {
              return cachedPropsResult;
            } else {
              const propsFunctionResult = routePropsOption(injectedRoute);
              c.vueComponentData = {
                ...c.vueComponentData,
                propsFunctionResult,
              };
              return propsFunctionResult;
            }
          };
          const routeProps = routePropsOption
            ? routePropsOption === true
              ? c.params
              : typeof routePropsOption === "function"
              ? getPropsFunctionResult()
              : routePropsOption
            : null;

          props = {
            ...props,
            ...routeProps,
          };

          return h(c.vueComponent, props);
        })
    );
  },
});<|MERGE_RESOLUTION|>--- conflicted
+++ resolved
@@ -224,27 +224,19 @@
       progressAnimation: boolean,
       animationBuilder?: AnimationBuilder
     ) => {
-<<<<<<< HEAD
       if (skipTransition) {
         skipTransition = false;
         return Promise.resolve(false);
       }
-=======
-      return new Promise((resolve) => {
-        if (skipTransition) {
-          skipTransition = false;
-          return resolve(false);
-        }
->>>>>>> c6620c7c
 
       if (enteringEl === leavingEl) {
         return Promise.resolve(false);
       }
 
-<<<<<<< HEAD
-      enteringEl.classList.add('ion-page-invisible');
-
-      const hasRootDirection = direction === undefined || direction === 'root' || direction === 'none';
+      enteringEl.classList.add("ion-page-invisible");
+
+      const hasRootDirection =
+        direction === undefined || direction === "root" || direction === "none";
       const result = await ionRouterOutlet.value.commit(enteringEl, leavingEl, {
         /**
          * replace operations result in a direction of none.
@@ -254,54 +246,16 @@
          * they want an animation to be played even
          * though it is a replace operation.
          */
-        duration: hasRootDirection && animationBuilder === undefined ? 0 : undefined,
+        duration:
+          hasRootDirection && animationBuilder === undefined ? 0 : undefined,
         direction,
         showGoBack,
         progressAnimation,
-        animationBuilder
+        animationBuilder,
       });
 
       return result;
-    }
-=======
-        requestAnimationFrame(() => {
-          requestAnimationFrame(async () => {
-            enteringEl.classList.add("ion-page-invisible");
-
-            const hasRootDirection =
-              direction === undefined ||
-              direction === "root" ||
-              direction === "none";
-            const result = await ionRouterOutlet.value.commit(
-              enteringEl,
-              leavingEl,
-              {
-                deepWait: true,
-                /**
-                 * replace operations result in a direction of none.
-                 * These typically do not have need animations, so we set
-                 * the duration to 0. However, if a developer explicitly
-                 * passes an animationBuilder, we should assume that
-                 * they want an animation to be played even
-                 * though it is a replace operation.
-                 */
-                duration:
-                  hasRootDirection && animationBuilder === undefined
-                    ? 0
-                    : undefined,
-                direction,
-                showGoBack,
-                progressAnimation,
-                animationBuilder,
-              }
-            );
-
-            return resolve(result);
-          });
-        });
-      });
-    };
->>>>>>> c6620c7c
+    };
 
     const handlePageTransition = async () => {
       const routeInfo = ionRouter.getCurrentRouteInfo();
