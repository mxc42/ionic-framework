--- conflicted
+++ resolved
@@ -1,10 +1,6 @@
 {
   "name": "@ionic/vue",
-<<<<<<< HEAD
   "version": "7.0.0-beta.2",
-=======
-  "version": "6.5.4",
->>>>>>> 89ad6313
   "description": "Vue specific wrapper for @ionic/core",
   "scripts": {
     "eslint": "eslint src",
@@ -71,13 +67,8 @@
     "vue-router": "^4.0.16"
   },
   "dependencies": {
-<<<<<<< HEAD
     "@ionic/core": "^7.0.0-beta.2",
-    "ionicons": "^6.1.1"
-=======
-    "@ionic/core": "^6.5.4",
     "ionicons": "^6.1.3"
->>>>>>> 89ad6313
   },
   "vetur": {
     "tags": "dist/vetur/tags.json",
