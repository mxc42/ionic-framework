import {App, Page, IonicApp, Config, Platform} from 'ionic/ionic';
import {Modal, ActionSheet, NavController, NavParams, Animation} from 'ionic/ionic';


@App({
  templateUrl: 'app.html'
})
class ApiDemoApp {

  constructor() {
    this.rootPage = ModalFirstPage;
  }
}

@Page({
<<<<<<< HEAD
  template: `
    <ion-navbar *navbar><ion-title>First Page Header</ion-title><ion-buttons start><button (click)="closeModal()">Close</button></ion-buttons></ion-navbar>
    <ion-content padding>
      <p>
        <button (click)="push()">Push (Go to 2nd)</button>
      </p>
      <p>
        <button (click)="openActionSheet()">Open Action Sheet</button>
      </p>
      <p>
        <button (click)="closeByHandleModal()">Close By Handle</button>
      </p>
      <f></f><f></f><f></f><f></f><f></f><f></f><f></f><f></f><f></f><f></f>
      <f></f><f></f><f></f><f></f><f></f><f></f><f></f><f></f><f></f><f></f>
    </ion-content>
  `
=======
  templateUrl: 'main.html'
>>>>>>> a27a9a2a
})
export class ModalFirstPage {
  constructor(modal: Modal) {
    this.modal = modal;
    this.myParam = '';
  }

  openBasicModal() {
    this.modal.open(ModalContentPage);
  }
  openModalWithParams() {
    this.modal.open(ModalContentPage, { 'myParam': this.myParam });
  }
  openCustomAnimationModal() {
    this.modal.open(ModalContentPage, {}, {
      enterAnimation: 'my-fade-in',
      leaveAnimation: 'my-fade-out',
      handle: 'my-awesome-modal'
    });
  }
}

@Page({
    templateUrl: "modal-content.html"
})
export class ModalContentPage {
    constructor(
        nav: NavController,
        modal: Modal,
        actionSheet: ActionSheet,
        params: NavParams
    ) {
        this.nav = nav;
        this.modal = modal;
        this.actionSheet = actionSheet;
        this.myParam = params.get('myParam');
    }

    closeModal() {
      let modal = this.modal.get();
      if (modal) {
        modal.close();
      }
    }

    openActionSheet() {
        this.actionSheet.open({
            buttons: [
                { text: 'Share This' },
                { text: 'Move' }
            ],
            destructiveText: 'Delete',
            titleText: 'Modify your album',
            cancelText: 'Cancel',
            cancel: function() {
                console.log('Canceled');
            },
            destructiveButtonClicked: () => {
                console.log('Destructive clicked');
            },
            buttonClicked: function(index) {
                console.log('Button clicked', index);
                if (index == 1) { return false; }
                return true;
            }
        }).then(actionSheetRef => {
            this.actionSheetRef = actionSheetRef;
        });
    }
}


class FadeIn extends Animation {
  constructor(enteringView, leavingView) {
    super(enteringView.pageRef());
    this
      .easing('ease')
      .duration(1000)
      .fromTo('translateY', '0%', '0%')
      .fadeIn()
      .before.addClass('show-page');
  }
}
Animation.register('my-fade-in', FadeIn);

class FadeOut extends Animation {
  constructor(enteringView, leavingView) {
    super(leavingView.pageRef());
    this
      .easing('ease')
      .duration(500)
      .fadeOut()
      .before.addClass('show-page');
  }
}
Animation.register('my-fade-out', FadeOut);<|MERGE_RESOLUTION|>--- conflicted
+++ resolved
@@ -13,26 +13,7 @@
 }
 
 @Page({
-<<<<<<< HEAD
-  template: `
-    <ion-navbar *navbar><ion-title>First Page Header</ion-title><ion-buttons start><button (click)="closeModal()">Close</button></ion-buttons></ion-navbar>
-    <ion-content padding>
-      <p>
-        <button (click)="push()">Push (Go to 2nd)</button>
-      </p>
-      <p>
-        <button (click)="openActionSheet()">Open Action Sheet</button>
-      </p>
-      <p>
-        <button (click)="closeByHandleModal()">Close By Handle</button>
-      </p>
-      <f></f><f></f><f></f><f></f><f></f><f></f><f></f><f></f><f></f><f></f>
-      <f></f><f></f><f></f><f></f><f></f><f></f><f></f><f></f><f></f><f></f>
-    </ion-content>
-  `
-=======
   templateUrl: 'main.html'
->>>>>>> a27a9a2a
 })
 export class ModalFirstPage {
   constructor(modal: Modal) {
