{
  "name": "@ionic/angular",
  "version": "6.4.3",
  "description": "Angular specific wrappers for @ionic/core",
  "keywords": [
    "ionic",
    "framework",
    "angular",
    "mobile",
    "app",
    "webapp",
    "capacitor",
    "cordova",
    "progressive web app",
    "pwa"
  ],
  "license": "MIT",
  "repository": {
    "type": "git",
    "url": "https://github.com/ionic-team/ionic.git"
  },
  "bugs": {
    "url": "https://github.com/ionic-team/ionic/issues"
  },
  "homepage": "https://ionicframework.com/",
  "scripts": {
    "build": "npm run clean && npm run build.ng && npm run build.core && npm run clean-generated",
    "build.core": "node scripts/build-core.js",
    "build.link": "npm run build && node scripts/link-copy.js",
    "build.ng": "ng-packagr -p package.json -c tsconfig.json",
    "clean": "node scripts/clean.js",
    "clean-generated": "node ./scripts/clean-generated.js",
    "lint": "npm run eslint && npm run prettier -- --write --cache",
    "lint.fix": "npm run eslint -- --fix",
    "fmt": "npm run eslint -- --fix && npm run prettier -- --write --cache",
    "prettier": "prettier \"**/*.ts\"",
    "eslint": "eslint . --ext .ts",
    "prerelease": "npm run validate && np prerelease --yolo --any-branch --tag next",
    "sync": "./scripts/sync.sh",
    "test": "echo 'angular no tests yet'",
    "tsc": "tsc -p .",
    "validate": "npm i && npm run lint && npm run test && npm run build"
  },
  "dependencies": {
<<<<<<< HEAD
    "@ionic/core": "^6.4.1",
    "ionicons": "^6.1.1",
=======
    "@ionic/core": "^6.4.3",
    "ionicons": "^6.0.4",
>>>>>>> a095201d
    "jsonc-parser": "^3.0.0",
    "tslib": "^2.0.0"
  },
  "peerDependencies": {
    "@angular/core": ">=12.0.0",
    "@angular/forms": ">=12.0.0",
    "@angular/router": ">=12.0.0",
    "rxjs": ">=6.6.0",
    "zone.js": ">=0.11.0"
  },
  "devDependencies": {
    "@angular-devkit/core": "^12.0.0",
    "@angular-devkit/schematics": "^12.0.0",
    "@angular-eslint/eslint-plugin": "^12.5.0",
    "@angular-eslint/eslint-plugin-template": "^12.5.0",
    "@angular-eslint/template-parser": "^12.5.0",
    "@angular/common": "^12.0.0",
    "@angular/compiler": "^12.0.0",
    "@angular/compiler-cli": "^12.0.0",
    "@angular/core": "^12.0.0",
    "@angular/forms": "^12.0.0",
    "@angular/router": "^12.0.0",
    "@ionic/eslint-config": "^0.3.0",
    "@ionic/prettier-config": "^2.0.0",
    "@schematics/angular": "^12.2.9",
    "@types/node": "12.12.5",
    "@typescript-eslint/eslint-plugin": "^4.32.0",
    "@typescript-eslint/parser": "^4.32.0",
    "eslint": "^7.32.0",
    "eslint-plugin-import": "^2.25.2",
    "fs-extra": "^7.0.0",
    "ng-packagr": "^12.0.0",
    "prettier": "^2.4.1",
    "rxjs": "^6.6.2",
    "typescript": "4.2.4",
    "typescript-eslint-language-service": "^4.1.5",
    "zone.js": "~0.11.4"
  },
  "prettier": "@ionic/prettier-config",
  "schematics": "./schematics/collection.json",
  "ngPackage": {
    "lib": {
      "entryFile": "src/index.ts"
    },
    "allowedNonPeerDependencies": [
      "@ionic/core",
      "ionicons",
      "jsonc-parser"
    ]
  }
}<|MERGE_RESOLUTION|>--- conflicted
+++ resolved
@@ -42,13 +42,8 @@
     "validate": "npm i && npm run lint && npm run test && npm run build"
   },
   "dependencies": {
-<<<<<<< HEAD
-    "@ionic/core": "^6.4.1",
+    "@ionic/core": "^6.4.3",
     "ionicons": "^6.1.1",
-=======
-    "@ionic/core": "^6.4.3",
-    "ionicons": "^6.0.4",
->>>>>>> a095201d
     "jsonc-parser": "^3.0.0",
     "tslib": "^2.0.0"
   },
