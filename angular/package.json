--- conflicted
+++ resolved
@@ -1,10 +1,6 @@
 {
   "name": "@ionic/angular",
-<<<<<<< HEAD
   "version": "7.0.0-beta.2",
-=======
-  "version": "6.5.4",
->>>>>>> 89ad6313
   "description": "Angular specific wrappers for @ionic/core",
   "keywords": [
     "ionic",
@@ -46,13 +42,8 @@
     "validate": "npm i && npm run lint && npm run test && npm run build"
   },
   "dependencies": {
-<<<<<<< HEAD
     "@ionic/core": "^7.0.0-beta.2",
-    "ionicons": "^6.1.1",
-=======
-    "@ionic/core": "^6.5.4",
     "ionicons": "^6.1.3",
->>>>>>> 89ad6313
     "jsonc-parser": "^3.0.0",
     "tslib": "^2.0.0"
   },
