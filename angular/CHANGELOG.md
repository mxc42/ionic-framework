# Change Log

All notable changes to this project will be documented in this file.
See [Conventional Commits](https://conventionalcommits.org) for commit guidelines.

<<<<<<< HEAD
# [7.0.0-beta.1](https://github.com/ionic-team/ionic/compare/v6.5.2...v7.0.0-beta.1) (2023-02-01)


### Reverts

* revert base components feature ([#26692](https://github.com/ionic-team/ionic/issues/26692)) ([b78b454](https://github.com/ionic-team/ionic/commit/b78b454e089462afa866972b97bb06faa84bd319))



# [7.0.0-beta.0](https://github.com/ionic-team/ionic/compare/v6.5.1...v7.0.0-beta.0) (2023-01-25)


### Bug Fixes

* **angular:** inline overlays are exported ([#26333](https://github.com/ionic-team/ionic/issues/26333)) ([f23fb34](https://github.com/ionic-team/ionic/commit/f23fb342b279cd4646b432dd420b457f6c41ac12))
* **angular:** null values are not converted to falsy value ([#26341](https://github.com/ionic-team/ionic/issues/26341)) ([ce2e37b](https://github.com/ionic-team/ionic/commit/ce2e37b1a172722630953dcb9560f334048c5b72))
* **input:** clearOnEdit clears input when user initially types ([#26005](https://github.com/ionic-team/ionic/issues/26005)) ([bf5e118](https://github.com/ionic-team/ionic/commit/bf5e1183135d1d56a7ba0f63723724521f9d51d0))
* **textarea:** clearOnEdit clears textarea when user initially types ([#26006](https://github.com/ionic-team/ionic/issues/26006)) ([f7176bb](https://github.com/ionic-team/ionic/commit/f7176bbb44c230d6f20b023942c577236e676b02))


### Code Refactoring

* **modal:** remove swipeToClose in favor of canDismiss ([#26050](https://github.com/ionic-team/ionic/issues/26050)) ([1f3ddf2](https://github.com/ionic-team/ionic/commit/1f3ddf2370c29f0fd2dd96aa9b3927ef96bdc5ae))
* **types:** remove overlay attribute interfaces ([#26181](https://github.com/ionic-team/ionic/issues/26181)) ([322a1db](https://github.com/ionic-team/ionic/commit/322a1dbcd00fc1f3db17fb9fb46ba91ba164acd3))


### Features

* **accordion:** ionChange will only emit from user committed changes ([#25922](https://github.com/ionic-team/ionic/issues/25922)) ([4eea9fa](https://github.com/ionic-team/ionic/commit/4eea9fa5c07d2a48bf5d224cd9b9e63453125b77))
* **base-components:** add ability to remove ios and md theme ([#26669](https://github.com/ionic-team/ionic/issues/26669)) ([18f109c](https://github.com/ionic-team/ionic/commit/18f109c7dae97d4e74bee9b72a341aeafd95b222))
* **checkbox:** component can be used outside ion-item ([#26518](https://github.com/ionic-team/ionic/issues/26518)) ([9d52e70](https://github.com/ionic-team/ionic/commit/9d52e703610d0211667f0152e6c2b90ec6f13198))
* **checkbox:** ionChange fires on user interaction ([#25923](https://github.com/ionic-team/ionic/issues/25923)) ([a6b2629](https://github.com/ionic-team/ionic/commit/a6b2629ede9f2b0e16343b9afabf68eb53cacc17))
* **datetime:** ionChange will only emit from user committed changes ([#26083](https://github.com/ionic-team/ionic/issues/26083)) ([cc2af20](https://github.com/ionic-team/ionic/commit/cc2af202a95c049c9dd11ffd50c0dec3c84bf3c0)), closes [#20873](https://github.com/ionic-team/ionic/issues/20873) [#24452](https://github.com/ionic-team/ionic/issues/24452)
* **input, textarea:** ionInput and ionChange pass event and value ([#26176](https://github.com/ionic-team/ionic/issues/26176)) ([eea6ba9](https://github.com/ionic-team/ionic/commit/eea6ba996ce0f71546f5a14109d0d279400a27e5))
* **input, toggle:** add escape hatch property ([#26416](https://github.com/ionic-team/ionic/issues/26416)) ([1278a29](https://github.com/ionic-team/ionic/commit/1278a292f37a27533b07b78f1be6d266b37976c7))
* **input:** component can be used outside of ion-item ([#26283](https://github.com/ionic-team/ionic/issues/26283)) ([44472ae](https://github.com/ionic-team/ionic/commit/44472aeb9f12585d7b5d40b5721d4281b66b5004)), closes [#20153](https://github.com/ionic-team/ionic/issues/20153) [#19084](https://github.com/ionic-team/ionic/issues/19084) [#22736](https://github.com/ionic-team/ionic/issues/22736)
* **input:** ionChange will only emit from user committed changes  ([#25858](https://github.com/ionic-team/ionic/issues/25858)) ([8732b7b](https://github.com/ionic-team/ionic/commit/8732b7bdb76320d5eeba1121ac5f5eefa343526f)), closes [#20106](https://github.com/ionic-team/ionic/issues/20106) [#20061](https://github.com/ionic-team/ionic/issues/20061)
* **picker:** add ability to use picker inline ([#26336](https://github.com/ionic-team/ionic/issues/26336)) ([c0a8501](https://github.com/ionic-team/ionic/commit/c0a85016572956149ed4f01109f11154d7b5cb57))
* **radio:** component can be used outside of ion-item ([#26582](https://github.com/ionic-team/ionic/issues/26582)) ([9761b0a](https://github.com/ionic-team/ionic/commit/9761b0a092e50ac4cc9176b6bcd5b9d29a5b22b3))
* **range:** component can be used outside of ion-item ([#26479](https://github.com/ionic-team/ionic/issues/26479)) ([49baad8](https://github.com/ionic-team/ionic/commit/49baad8ee6cfe7e26068f4c9954d4a59d343b339))
* **range:** ionChange will only emit from user committed changes ([#26089](https://github.com/ionic-team/ionic/issues/26089)) ([d1fb7b0](https://github.com/ionic-team/ionic/commit/d1fb7b039b8e11e9d9ede850f90b977a46b52de8))
* **searchbar:** ionChange will only emit from user committed changes ([#26026](https://github.com/ionic-team/ionic/issues/26026)) ([b052d3b](https://github.com/ionic-team/ionic/commit/b052d3b2622b795cde102591f0191338e15b14a0))
* **select:** component can be used outside ion-item ([#26572](https://github.com/ionic-team/ionic/issues/26572)) ([02640b5](https://github.com/ionic-team/ionic/commit/02640b5795c4fb8a46f0cdc8903f2a08abfa9135))
* **select:** ionChange will only emit from user committed changes ([#26066](https://github.com/ionic-team/ionic/issues/26066)) ([34c4137](https://github.com/ionic-team/ionic/commit/34c41378682a202d4fab11aad171df7f55f4c243))
* **slides:** remove ion-slide, ion-slides, and IonicSwiper module ([#25868](https://github.com/ionic-team/ionic/issues/25868)) ([d478e03](https://github.com/ionic-team/ionic/commit/d478e03914fed15766c893738d6386d7623d066d))
* **textarea:** component can be used outside of ion-item ([#26674](https://github.com/ionic-team/ionic/issues/26674)) ([8d3edd0](https://github.com/ionic-team/ionic/commit/8d3edd049dfdb2a781d80da810a5bee3b490b7b6))
* **textarea:** ionChange will only emit from user committed changes ([#25953](https://github.com/ionic-team/ionic/issues/25953)) ([68bae80](https://github.com/ionic-team/ionic/commit/68bae80a51dae70c4cd7e598c1f2eabb025f173e))
* **toggle:** component can be used outside of ion-item ([#26357](https://github.com/ionic-team/ionic/issues/26357)) ([c74901c](https://github.com/ionic-team/ionic/commit/c74901c973c153ce1954646ef7944f7db193ea28)), closes [#25570](https://github.com/ionic-team/ionic/issues/25570) [#23213](https://github.com/ionic-team/ionic/issues/23213)
* **toggle:** ionChange will only emit from user committed changes ([#26078](https://github.com/ionic-team/ionic/issues/26078)) ([85d3bd9](https://github.com/ionic-team/ionic/commit/85d3bd99be3ae0f33a480e256381f7125f3389fd))
* **virtual-scroll:** remove virtual scroll component ([#25808](https://github.com/ionic-team/ionic/issues/25808)) ([1eb6fd0](https://github.com/ionic-team/ionic/commit/1eb6fd04d7f8c7ccd7dac08d085dc90d9f6283cc))


### Performance Improvements

* **many:** reduce delay when performing overlay or page transitions ([#26189](https://github.com/ionic-team/ionic/issues/26189)) ([30e3a14](https://github.com/ionic-team/ionic/commit/30e3a1485d9bc94b31c297bdd05fa847b4bcfb56)), closes [#24346](https://github.com/ionic-team/ionic/issues/24346)


### BREAKING CHANGES

* **toggle:** The `--background` and `--background-checked` variables have been renamed to `--track-background` and `--track-background-checked`, respectively.
* **angular:** Datetime:

Passing the empty string to the `value` property will now error as it is not a valid ISO-8601 value.

Angular:

`null` values on form components will no longer be converted to the empty string (`''`) or `false`. This impacts `ion-checkbox`, `ion-datetime`, `ion-input`, `ion-radio`, `ion-radio-group`, ion-range`, `ion-searchbar`, `ion-segment`, `ion-select`, `ion-textarea`, and `ion-toggle`.
* **input, textarea:** The `detail` payload for the `ionInput` event on `ion-input` and `ion-textarea` now contains an object with the current `value` as well as the native event that triggered `ionInput`.
* **types:** `ActionSheetAttributes`, `AlertAttributes`, `AlertTextareaAttributes`, `AlertInputAttributes`, `LoadingAttributes`, `ModalAttributes`, `PickerAttributes`, `PopoverAttributes`, and `ToastAttributes` have been removed. Developers should use `{ [key: string]: any }` instead.
* **select:** `ionChange` is no longer emitted when the `value` of `ion-select` is modified externally. `ionChange` is only emitted from user committed changes, such as confirming a selected option in the select's overlay.
* **modal:** - The `swipeToClose` property has been removed in favor of `canDismiss`.
- The `canDismiss` property now defaults to `true` and can no longer be set to `undefined`.
* **checkbox:** `ionChange` is no longer emitted when the `checked` property of `ion-checkbox` is modified externally. `ionChange` is only emitted from user committed changes, such as clicking or tapping the checkbox.
* **accordion:** `ionChange` is no longer emitted when the `value` of `ion-accordion-group` is modified externally. `ionChange` is only emitted from user committed changes, such as clicking or tapping the accordion header.
=======
## [6.5.3](https://github.com/ionic-team/ionic/compare/v6.5.2...v6.5.3) (2023-02-08)

**Note:** Version bump only for package @ionic/angular
>>>>>>> 06ed83b4





## [6.5.2](https://github.com/ionic-team/ionic/compare/v6.5.1...v6.5.2) (2023-02-01)

### Bug Fixes

* **angular:** inline overlays are exported ([#26333](https://github.com/ionic-team/ionic/issues/26333)) ([f23fb34](https://github.com/ionic-team/ionic/commit/f23fb342b279cd4646b432dd420b457f6c41ac12))
* **angular:** null values are not converted to falsy value ([#26341](https://github.com/ionic-team/ionic/issues/26341)) ([ce2e37b](https://github.com/ionic-team/ionic/commit/ce2e37b1a172722630953dcb9560f334048c5b72))
* **input:** clearOnEdit clears input when user initially types ([#26005](https://github.com/ionic-team/ionic/issues/26005)) ([bf5e118](https://github.com/ionic-team/ionic/commit/bf5e1183135d1d56a7ba0f63723724521f9d51d0))
* **textarea:** clearOnEdit clears textarea when user initially types ([#26006](https://github.com/ionic-team/ionic/issues/26006)) ([f7176bb](https://github.com/ionic-team/ionic/commit/f7176bbb44c230d6f20b023942c577236e676b02))


### Code Refactoring

* **modal:** remove swipeToClose in favor of canDismiss ([#26050](https://github.com/ionic-team/ionic/issues/26050)) ([1f3ddf2](https://github.com/ionic-team/ionic/commit/1f3ddf2370c29f0fd2dd96aa9b3927ef96bdc5ae))
* **types:** remove overlay attribute interfaces ([#26181](https://github.com/ionic-team/ionic/issues/26181)) ([322a1db](https://github.com/ionic-team/ionic/commit/322a1dbcd00fc1f3db17fb9fb46ba91ba164acd3))


### Features

* **accordion:** ionChange will only emit from user committed changes ([#25922](https://github.com/ionic-team/ionic/issues/25922)) ([4eea9fa](https://github.com/ionic-team/ionic/commit/4eea9fa5c07d2a48bf5d224cd9b9e63453125b77))
* **base-components:** add ability to remove ios and md theme ([#26669](https://github.com/ionic-team/ionic/issues/26669)) ([18f109c](https://github.com/ionic-team/ionic/commit/18f109c7dae97d4e74bee9b72a341aeafd95b222))
* **checkbox:** component can be used outside ion-item ([#26518](https://github.com/ionic-team/ionic/issues/26518)) ([9d52e70](https://github.com/ionic-team/ionic/commit/9d52e703610d0211667f0152e6c2b90ec6f13198))
* **checkbox:** ionChange fires on user interaction ([#25923](https://github.com/ionic-team/ionic/issues/25923)) ([a6b2629](https://github.com/ionic-team/ionic/commit/a6b2629ede9f2b0e16343b9afabf68eb53cacc17))
* **datetime:** ionChange will only emit from user committed changes ([#26083](https://github.com/ionic-team/ionic/issues/26083)) ([cc2af20](https://github.com/ionic-team/ionic/commit/cc2af202a95c049c9dd11ffd50c0dec3c84bf3c0)), closes [#20873](https://github.com/ionic-team/ionic/issues/20873) [#24452](https://github.com/ionic-team/ionic/issues/24452)
* **input, textarea:** ionInput and ionChange pass event and value ([#26176](https://github.com/ionic-team/ionic/issues/26176)) ([eea6ba9](https://github.com/ionic-team/ionic/commit/eea6ba996ce0f71546f5a14109d0d279400a27e5))
* **input, toggle:** add escape hatch property ([#26416](https://github.com/ionic-team/ionic/issues/26416)) ([1278a29](https://github.com/ionic-team/ionic/commit/1278a292f37a27533b07b78f1be6d266b37976c7))
* **input:** component can be used outside of ion-item ([#26283](https://github.com/ionic-team/ionic/issues/26283)) ([44472ae](https://github.com/ionic-team/ionic/commit/44472aeb9f12585d7b5d40b5721d4281b66b5004)), closes [#20153](https://github.com/ionic-team/ionic/issues/20153) [#19084](https://github.com/ionic-team/ionic/issues/19084) [#22736](https://github.com/ionic-team/ionic/issues/22736)
* **input:** ionChange will only emit from user committed changes  ([#25858](https://github.com/ionic-team/ionic/issues/25858)) ([8732b7b](https://github.com/ionic-team/ionic/commit/8732b7bdb76320d5eeba1121ac5f5eefa343526f)), closes [#20106](https://github.com/ionic-team/ionic/issues/20106) [#20061](https://github.com/ionic-team/ionic/issues/20061)
* **picker:** add ability to use picker inline ([#26336](https://github.com/ionic-team/ionic/issues/26336)) ([c0a8501](https://github.com/ionic-team/ionic/commit/c0a85016572956149ed4f01109f11154d7b5cb57))
* **radio:** component can be used outside of ion-item ([#26582](https://github.com/ionic-team/ionic/issues/26582)) ([9761b0a](https://github.com/ionic-team/ionic/commit/9761b0a092e50ac4cc9176b6bcd5b9d29a5b22b3))
* **range:** component can be used outside of ion-item ([#26479](https://github.com/ionic-team/ionic/issues/26479)) ([49baad8](https://github.com/ionic-team/ionic/commit/49baad8ee6cfe7e26068f4c9954d4a59d343b339))
* **range:** ionChange will only emit from user committed changes ([#26089](https://github.com/ionic-team/ionic/issues/26089)) ([d1fb7b0](https://github.com/ionic-team/ionic/commit/d1fb7b039b8e11e9d9ede850f90b977a46b52de8))
* **searchbar:** ionChange will only emit from user committed changes ([#26026](https://github.com/ionic-team/ionic/issues/26026)) ([b052d3b](https://github.com/ionic-team/ionic/commit/b052d3b2622b795cde102591f0191338e15b14a0))
* **select:** component can be used outside ion-item ([#26572](https://github.com/ionic-team/ionic/issues/26572)) ([02640b5](https://github.com/ionic-team/ionic/commit/02640b5795c4fb8a46f0cdc8903f2a08abfa9135))
* **select:** ionChange will only emit from user committed changes ([#26066](https://github.com/ionic-team/ionic/issues/26066)) ([34c4137](https://github.com/ionic-team/ionic/commit/34c41378682a202d4fab11aad171df7f55f4c243))
* **slides:** remove ion-slide, ion-slides, and IonicSwiper module ([#25868](https://github.com/ionic-team/ionic/issues/25868)) ([d478e03](https://github.com/ionic-team/ionic/commit/d478e03914fed15766c893738d6386d7623d066d))
* **textarea:** component can be used outside of ion-item ([#26674](https://github.com/ionic-team/ionic/issues/26674)) ([8d3edd0](https://github.com/ionic-team/ionic/commit/8d3edd049dfdb2a781d80da810a5bee3b490b7b6))
* **textarea:** ionChange will only emit from user committed changes ([#25953](https://github.com/ionic-team/ionic/issues/25953)) ([68bae80](https://github.com/ionic-team/ionic/commit/68bae80a51dae70c4cd7e598c1f2eabb025f173e))
* **toggle:** component can be used outside of ion-item ([#26357](https://github.com/ionic-team/ionic/issues/26357)) ([c74901c](https://github.com/ionic-team/ionic/commit/c74901c973c153ce1954646ef7944f7db193ea28)), closes [#25570](https://github.com/ionic-team/ionic/issues/25570) [#23213](https://github.com/ionic-team/ionic/issues/23213)
* **toggle:** ionChange will only emit from user committed changes ([#26078](https://github.com/ionic-team/ionic/issues/26078)) ([85d3bd9](https://github.com/ionic-team/ionic/commit/85d3bd99be3ae0f33a480e256381f7125f3389fd))
* **virtual-scroll:** remove virtual scroll component ([#25808](https://github.com/ionic-team/ionic/issues/25808)) ([1eb6fd0](https://github.com/ionic-team/ionic/commit/1eb6fd04d7f8c7ccd7dac08d085dc90d9f6283cc))


### Performance Improvements

* **many:** reduce delay when performing overlay or page transitions ([#26189](https://github.com/ionic-team/ionic/issues/26189)) ([30e3a14](https://github.com/ionic-team/ionic/commit/30e3a1485d9bc94b31c297bdd05fa847b4bcfb56)), closes [#24346](https://github.com/ionic-team/ionic/issues/24346)


### BREAKING CHANGES

* **toggle:** The `--background` and `--background-checked` variables have been renamed to `--track-background` and `--track-background-checked`, respectively.
* **angular:** Datetime:

Passing the empty string to the `value` property will now error as it is not a valid ISO-8601 value.

Angular:

`null` values on form components will no longer be converted to the empty string (`''`) or `false`. This impacts `ion-checkbox`, `ion-datetime`, `ion-input`, `ion-radio`, `ion-radio-group`, ion-range`, `ion-searchbar`, `ion-segment`, `ion-select`, `ion-textarea`, and `ion-toggle`.
* **input, textarea:** The `detail` payload for the `ionInput` event on `ion-input` and `ion-textarea` now contains an object with the current `value` as well as the native event that triggered `ionInput`.
* **types:** `ActionSheetAttributes`, `AlertAttributes`, `AlertTextareaAttributes`, `AlertInputAttributes`, `LoadingAttributes`, `ModalAttributes`, `PickerAttributes`, `PopoverAttributes`, and `ToastAttributes` have been removed. Developers should use `{ [key: string]: any }` instead.
* **select:** `ionChange` is no longer emitted when the `value` of `ion-select` is modified externally. `ionChange` is only emitted from user committed changes, such as confirming a selected option in the select's overlay.
* **modal:** - The `swipeToClose` property has been removed in favor of `canDismiss`.
- The `canDismiss` property now defaults to `true` and can no longer be set to `undefined`.
* **checkbox:** `ionChange` is no longer emitted when the `checked` property of `ion-checkbox` is modified externally. `ionChange` is only emitted from user committed changes, such as clicking or tapping the checkbox.
* **accordion:** `ionChange` is no longer emitted when the `value` of `ion-accordion-group` is modified externally. `ionChange` is only emitted from user committed changes, such as clicking or tapping the accordion header.

# [7.0.0-beta.0](https://github.com/ionic-team/ionic/compare/v6.5.1...v7.0.0-beta.0) (2023-01-25)

### Bug Fixes

* **popover:** popover opens on chrome 109 ([#26672](https://github.com/ionic-team/ionic/issues/26672)) ([69d89ea](https://github.com/ionic-team/ionic/commit/69d89eae940ccd8b0cca379a961166c4592f34c7)), closes [#26643](https://github.com/ionic-team/ionic/issues/26643)





## [6.5.1](https://github.com/ionic-team/ionic/compare/v6.5.0...v6.5.1) (2023-01-25)

**Note:** Version bump only for package @ionic/angular





# [6.5.0](https://github.com/ionic-team/ionic/compare/v6.4.3...v6.5.0) (2023-01-18)


### Features

* **deps:** update ionicons to 6.1.0 ([#26617](https://github.com/ionic-team/ionic/issues/26617)) ([ccd2a92](https://github.com/ionic-team/ionic/commit/ccd2a9224e018ad0d67903d44ec312934c3b35ec))
* **deps:** update ionicons to 6.1.1 ([#26626](https://github.com/ionic-team/ionic/issues/26626)) ([90405eb](https://github.com/ionic-team/ionic/commit/90405eb0af69ce04faf5855189449d0b7518288c))





## [6.4.3](https://github.com/ionic-team/ionic/compare/v6.4.2...v6.4.3) (2023-01-18)

**Note:** Version bump only for package @ionic/angular





## [6.4.2](https://github.com/ionic-team/ionic/compare/v6.4.1...v6.4.2) (2023-01-11)

**Note:** Version bump only for package @ionic/angular





## [6.4.1](https://github.com/ionic-team/ionic/compare/v6.4.0...v6.4.1) (2022-12-14)

**Note:** Version bump only for package @ionic/angular





# [6.4.0](https://github.com/ionic-team/ionic/compare/v6.3.10...v6.4.0) (2022-12-07)

**Note:** Version bump only for package @ionic/angular





## [6.3.10](https://github.com/ionic-team/ionic/compare/v6.3.9...v6.3.10) (2022-12-07)

**Note:** Version bump only for package @ionic/angular





## [6.3.9](https://github.com/ionic-team/ionic/compare/v6.3.8...v6.3.9) (2022-11-30)

**Note:** Version bump only for package @ionic/angular





## [6.3.8](https://github.com/ionic-team/ionic/compare/v6.3.7...v6.3.8) (2022-11-22)

**Note:** Version bump only for package @ionic/angular





## [6.3.7](https://github.com/ionic-team/ionic/compare/v6.3.6...v6.3.7) (2022-11-16)


### Bug Fixes

* **popover:** inline popover positioning with fit-content or auto width ([#26230](https://github.com/ionic-team/ionic/issues/26230)) ([0a8a958](https://github.com/ionic-team/ionic/commit/0a8a958cba02994ea0fefa265b17edddffe62e98)), closes [#24716](https://github.com/ionic-team/ionic/issues/24716)





## [6.3.6](https://github.com/ionic-team/ionic/compare/v6.3.5...v6.3.6) (2022-11-10)

**Note:** Version bump only for package @ionic/angular





## [6.3.5](https://github.com/ionic-team/ionic/compare/v6.3.4...v6.3.5) (2022-11-09)

**Note:** Version bump only for package @ionic/angular





## [6.3.4](https://github.com/ionic-team/ionic/compare/v6.3.3...v6.3.4) (2022-11-02)

**Note:** Version bump only for package @ionic/angular





## [6.3.3](https://github.com/ionic-team/ionic/compare/v6.3.2...v6.3.3) (2022-10-26)


### Bug Fixes

* **datetime:** empty string is treated as no value ([#26131](https://github.com/ionic-team/ionic/issues/26131)) ([51ab5f6](https://github.com/ionic-team/ionic/commit/51ab5f67b50013c0ed8ca3160d6dfc56bc269f2a)), closes [#26116](https://github.com/ionic-team/ionic/issues/26116)
* **dependencies:** latest patch is installed ([#26148](https://github.com/ionic-team/ionic/issues/26148)) ([74be79e](https://github.com/ionic-team/ionic/commit/74be79e9d81fd5431ae2fc442fd6387cf37b2015)), closes [#26137](https://github.com/ionic-team/ionic/issues/26137)





## [6.3.2](https://github.com/ionic-team/ionic/compare/v6.3.1...v6.3.2) (2022-10-17)

**Note:** Version bump only for package @ionic/angular





## [6.3.1](https://github.com/ionic-team/ionic/compare/v6.3.0...v6.3.1) (2022-10-12)

**Note:** Version bump only for package @ionic/angular





# [6.3.0 Manganese](https://github.com/ionic-team/ionic/compare/v6.2.9...v6.3.0) (2022-10-05)


### Features

* **angular:** use standalone components with routing ([#25589](https://github.com/ionic-team/ionic/issues/25589)) ([3c84d48](https://github.com/ionic-team/ionic/commit/3c84d48cfa87810896364cb7ca16efcbdd7e8b07)), closes [#25404](https://github.com/ionic-team/ionic/issues/25404)
* **button:** submit from outside of form ([#25913](https://github.com/ionic-team/ionic/issues/25913)) ([b139838](https://github.com/ionic-team/ionic/commit/b13983848c9ea7387062953412eaae744c001ec7)), closes [#21194](https://github.com/ionic-team/ionic/issues/21194)
* **datetime:** add header text to multiple selection; improve header consistency between modes ([#25817](https://github.com/ionic-team/ionic/issues/25817)) ([8a1b3c5](https://github.com/ionic-team/ionic/commit/8a1b3c5f300a1ec953d406b65601f84fa49aa807))





## [6.2.9](https://github.com/ionic-team/ionic/compare/v6.2.8...v6.2.9) (2022-09-28)

**Note:** Version bump only for package @ionic/angular





## [6.2.8](https://github.com/ionic-team/ionic/compare/v6.2.7...v6.2.8) (2022-09-21)

**Note:** Version bump only for package @ionic/angular





## [6.2.7](https://github.com/ionic-team/ionic/compare/v6.2.6...v6.2.7) (2022-09-14)


### Bug Fixes

* **angular:** nav controller can pop views after leaving tabs outlet ([#25690](https://github.com/ionic-team/ionic/issues/25690)) ([725b13f](https://github.com/ionic-team/ionic/commit/725b13fa60775dc9f9c3491cb545c70a5a9162eb)), closes [#18593](https://github.com/ionic-team/ionic/issues/18593)





## [6.2.6](https://github.com/ionic-team/ionic/compare/v6.2.5...v6.2.6) (2022-09-07)

**Note:** Version bump only for package @ionic/angular





## [6.2.5](https://github.com/ionic-team/ionic/compare/v6.2.4...v6.2.5) (2022-08-31)


### Bug Fixes

* **angular:** router outlet has mode property ([#25816](https://github.com/ionic-team/ionic/issues/25816)) ([afd0bbc](https://github.com/ionic-team/ionic/commit/afd0bbc60aa8f4edc88dc311d6484ac60117fce5)), closes [#25813](https://github.com/ionic-team/ionic/issues/25813)





## [6.2.4](https://github.com/ionic-team/ionic/compare/v6.2.3...v6.2.4) (2022-08-24)

**Note:** Version bump only for package @ionic/angular





## [6.2.3](https://github.com/ionic-team/ionic/compare/v6.2.2...v6.2.3) (2022-08-17)

**Note:** Version bump only for package @ionic/angular





## [6.2.2](https://github.com/ionic-team/ionic/compare/v6.2.1...v6.2.2) (2022-08-10)


### Bug Fixes

* **angular:** DatetimeButton is declared on IonicModule ([#25727](https://github.com/ionic-team/ionic/issues/25727)) ([76ad1d1](https://github.com/ionic-team/ionic/commit/76ad1d18c81272435db1994977aa9dd5d880504a))





## [6.2.1](https://github.com/ionic-team/ionic/compare/v6.2.0...v6.2.1) (2022-08-03)

**Note:** Version bump only for package @ionic/angular





# [6.2.0](https://github.com/ionic-team/ionic/compare/v6.1.15...v6.2.0) (2022-07-27)


### Features

* **angular, react, vue:** add support for autoMountComponent ([#25552](https://github.com/ionic-team/ionic/issues/25552)) ([805dfa0](https://github.com/ionic-team/ionic/commit/805dfa05663098ef9c02b0745a383b5e7555908b))
* **datetime-button:** add button for displaying datetime in overlays ([#25655](https://github.com/ionic-team/ionic/issues/25655)) ([4997331](https://github.com/ionic-team/ionic/commit/499733105e4be23405e8afeeb26fee5cd2afc25b)), closes [#24316](https://github.com/ionic-team/ionic/issues/24316)
* **datetime:** add multiple date selection ([#25514](https://github.com/ionic-team/ionic/issues/25514)) ([9d31608](https://github.com/ionic-team/ionic/commit/9d31608f2d471f531eb253832c8558d1effaf68a))
* **datetime:** add wheel style picker for dates and times ([#25468](https://github.com/ionic-team/ionic/issues/25468)) ([3d19771](https://github.com/ionic-team/ionic/commit/3d19771185301870a2eb60f1ef4afd6f1c182494))
* **modal:** clicking handle advances to the next breakpoint ([#25540](https://github.com/ionic-team/ionic/issues/25540)) ([7cdc388](https://github.com/ionic-team/ionic/commit/7cdc388b7805cbf23c9e1e928aa977cd77ebc8c4)), closes [#24069](https://github.com/ionic-team/ionic/issues/24069)
* **range:** add reference point for start position of range slider ([#25598](https://github.com/ionic-team/ionic/issues/25598)) ([c2781cc](https://github.com/ionic-team/ionic/commit/c2781cc1c3b7e56a0e6f6c03cfa04fc2c82d6e8a)), closes [#24348](https://github.com/ionic-team/ionic/issues/24348)





## [6.1.15](https://github.com/ionic-team/ionic/compare/v6.1.14...v6.1.15) (2022-07-20)

**Note:** Version bump only for package @ionic/angular





## [6.1.14](https://github.com/ionic-team/ionic/compare/v6.1.13...v6.1.14) (2022-07-13)

**Note:** Version bump only for package @ionic/angular





## [6.1.13](https://github.com/ionic-team/ionic/compare/v6.1.12...v6.1.13) (2022-07-06)

**Note:** Version bump only for package @ionic/angular





## [6.1.12](https://github.com/ionic-team/ionic/compare/v6.1.11...v6.1.12) (2022-06-29)


### Bug Fixes

* **angular:** warn devs that standalone components are not supported ([#25516](https://github.com/ionic-team/ionic/issues/25516)) ([c53785c](https://github.com/ionic-team/ionic/commit/c53785c0c786113f3516c09fa512687ecb84c717))





## [6.1.11](https://github.com/ionic-team/ionic/compare/v6.1.10...v6.1.11) (2022-06-22)

**Note:** Version bump only for package @ionic/angular





## [6.1.10](https://github.com/ionic-team/ionic/compare/v6.1.9...v6.1.10) (2022-06-15)


### Bug Fixes

* **angular:** router compatibility with Angular 12/13 ([#25456](https://github.com/ionic-team/ionic/issues/25456)) ([7b105a3](https://github.com/ionic-team/ionic/commit/7b105a3471e5bc588ba63f820b707e131c878b6f)), closes [#25448](https://github.com/ionic-team/ionic/issues/25448)





## [6.1.9](https://github.com/ionic-team/ionic/compare/v6.1.8...v6.1.9) (2022-06-08)


### Bug Fixes

* **angular:** add support for Angular 14 ([#25403](https://github.com/ionic-team/ionic/issues/25403)) ([122cdcc](https://github.com/ionic-team/ionic/commit/122cdcc8253e46d9537105b11045fd7d9ccd8917)), closes [#25353](https://github.com/ionic-team/ionic/issues/25353)





## [6.1.8](https://github.com/ionic-team/ionic/compare/v6.1.7...v6.1.8) (2022-06-01)

**Note:** Version bump only for package @ionic/angular





## [6.1.7](https://github.com/ionic-team/ionic/compare/v6.1.6...v6.1.7) (2022-05-26)


### Bug Fixes

* **accordion:** accordions expand when using binding ([#25322](https://github.com/ionic-team/ionic/issues/25322)) ([61e571e](https://github.com/ionic-team/ionic/commit/61e571e585ed8ad9b0ca2f98f57bb16616413ba6)), closes [#25307](https://github.com/ionic-team/ionic/issues/25307)
* **range:** interfaces are now correctly exported ([#25342](https://github.com/ionic-team/ionic/issues/25342)) ([15f0c06](https://github.com/ionic-team/ionic/commit/15f0c0669f7598386edf487f408462b90ed91a08)), closes [#25341](https://github.com/ionic-team/ionic/issues/25341)





## [6.1.6](https://github.com/ionic-team/ionic/compare/v6.1.5...v6.1.6) (2022-05-18)

**Note:** Version bump only for package @ionic/angular





## [6.1.5](https://github.com/ionic-team/ionic/compare/v6.1.4...v6.1.5) (2022-05-11)


### Bug Fixes

* **modal:** add canDismiss input binding for angular ([#25240](https://github.com/ionic-team/ionic/issues/25240)) ([bdf0383](https://github.com/ionic-team/ionic/commit/bdf0383b0c9ec4595129a2633760fd4f4788df90)), closes [#25239](https://github.com/ionic-team/ionic/issues/25239)





## [6.1.4](https://github.com/ionic-team/ionic/compare/v6.1.3...v6.1.4) (2022-05-04)

**Note:** Version bump only for package @ionic/angular





## [6.1.3](https://github.com/ionic-team/ionic/compare/v6.1.2...v6.1.3) (2022-04-27)


### Bug Fixes

* **vue:** canDismiss definition is now exposed ([#25195](https://github.com/ionic-team/ionic/issues/25195)) ([e5e0e24](https://github.com/ionic-team/ionic/commit/e5e0e24f76c15c1a49f759b1a140e337f5393edd))





## [6.1.2](https://github.com/ionic-team/ionic/compare/v6.1.1...v6.1.2) (2022-04-20)

**Note:** Version bump only for package @ionic/angular





## [6.1.1](https://github.com/ionic-team/ionic/compare/v6.1.0...v6.1.1) (2022-04-15)

**Note:** Version bump only for package @ionic/angular





# [6.1.0](https://github.com/ionic-team/ionic/compare/v6.0.14...v6.1.0) (2022-04-13)


### Bug Fixes

* **angular:** button components now route correctly without reload ([#25071](https://github.com/ionic-team/ionic/issues/25071)) ([1c26e9b](https://github.com/ionic-team/ionic/commit/1c26e9b9b0fc45a8691e972fe17a168f89a27a79))
* **angular:** item styling when control has value ([#24932](https://github.com/ionic-team/ionic/issues/24932)) ([eea25d0](https://github.com/ionic-team/ionic/commit/eea25d091d7eb319d6ec1de8b793881d3a10949b)), closes [#23809](https://github.com/ionic-team/ionic/issues/23809)
* **angular:** routerLink allows opening in a new tab for link elements ([#25014](https://github.com/ionic-team/ionic/issues/25014)) ([b010f07](https://github.com/ionic-team/ionic/commit/b010f077fe51992dd9dd8ced69769a8eb91ac055)), closes [#24413](https://github.com/ionic-team/ionic/issues/24413)


### Features

* **datetime:** isDateEnabled to enable/disable specific days  ([#24898](https://github.com/ionic-team/ionic/issues/24898)) ([e932a04](https://github.com/ionic-team/ionic/commit/e932a042237e6f44bf278bcbd895d8569fc17348)), closes [#24209](https://github.com/ionic-team/ionic/issues/24209)
* **item:** counter formatter to customize counter text display ([#24336](https://github.com/ionic-team/ionic/issues/24336)) ([171020e](https://github.com/ionic-team/ionic/commit/171020e9d200ccfdef0f01c427b295bb50dd1fef)), closes [#24327](https://github.com/ionic-team/ionic/issues/24327)
* **modal:** ability to programmatically set current sheet breakpoint ([#24648](https://github.com/ionic-team/ionic/issues/24648)) ([3145c76](https://github.com/ionic-team/ionic/commit/3145c76934ac711038f9dcba98a385dfbe754953)), closes [#23917](https://github.com/ionic-team/ionic/issues/23917)
* **range:** add knobMoveStart and knobMoveEnd events ([#25011](https://github.com/ionic-team/ionic/issues/25011)) ([f5cb1f8](https://github.com/ionic-team/ionic/commit/f5cb1f8444ba050042e788f9f9ec7b6309bf1b60))
* **select:** add event for when overlay is dismissed ([#24400](https://github.com/ionic-team/ionic/issues/24400)) ([b835b7c](https://github.com/ionic-team/ionic/commit/b835b7c0c7840f41c54f96743cc0a779ff474ab6))





## [6.0.16](https://github.com/ionic-team/ionic/compare/v6.0.15...v6.0.16) (2022-04-08)


### Bug Fixes

* **angular:** button components now route correctly without reload ([#25071](https://github.com/ionic-team/ionic/issues/25071)) ([fb994fa](https://github.com/ionic-team/ionic/commit/fb994fa9a7721a3575fb8d123be34aea4bf076a4))





## [6.0.15](https://github.com/ionic-team/ionic/compare/v6.0.14...v6.0.15) (2022-04-06)


### Bug Fixes

* **angular:** item styling when control has value ([#24932](https://github.com/ionic-team/ionic/issues/24932)) ([eea25d0](https://github.com/ionic-team/ionic/commit/eea25d091d7eb319d6ec1de8b793881d3a10949b)), closes [#23809](https://github.com/ionic-team/ionic/issues/23809)
* **angular:** routerLink allows opening in a new tab for link elements ([#25014](https://github.com/ionic-team/ionic/issues/25014)) ([b010f07](https://github.com/ionic-team/ionic/commit/b010f077fe51992dd9dd8ced69769a8eb91ac055)), closes [#24413](https://github.com/ionic-team/ionic/issues/24413)





## [6.0.14](https://github.com/ionic-team/ionic/compare/v6.0.13...v6.0.14) (2022-03-30)

**Note:** Version bump only for package @ionic/angular





## [6.0.13](https://github.com/ionic-team/ionic/compare/v6.0.12...v6.0.13) (2022-03-23)


### Bug Fixes

* **angular:** ngOnDestroy runs inside angular zone ([#24949](https://github.com/ionic-team/ionic/issues/24949)) ([a8fd2d9](https://github.com/ionic-team/ionic/commit/a8fd2d9199ca92d62bce6abf8caccc7709fa5ca1)), closes [#22571](https://github.com/ionic-team/ionic/issues/22571)





## [6.0.12](https://github.com/ionic-team/ionic/compare/v6.0.11...v6.0.12) (2022-03-16)


### Bug Fixes

* **tabs:** angular, fire willChange event before selected tab changes ([#24910](https://github.com/ionic-team/ionic/issues/24910)) ([d5efa11](https://github.com/ionic-team/ionic/commit/d5efa113317eaf874712134dc9b8e4502aa4760f))





## [6.0.11](https://github.com/ionic-team/ionic/compare/v6.0.10...v6.0.11) (2022-03-09)

**Note:** Version bump only for package @ionic/angular





## [6.0.10](https://github.com/ionic-team/ionic/compare/v6.0.9...v6.0.10) (2022-03-02)


### Bug Fixes

* **modal:** .ion-page element is now correctly added ([#24811](https://github.com/ionic-team/ionic/issues/24811)) ([3d0f999](https://github.com/ionic-team/ionic/commit/3d0f99904fe192fcb5f529780858a0f25f076af7)), closes [#24809](https://github.com/ionic-team/ionic/issues/24809)





## [6.0.9](https://github.com/ionic-team/ionic/compare/v6.0.8...v6.0.9) (2022-02-23)

**Note:** Version bump only for package @ionic/angular





## [6.0.8](https://github.com/ionic-team/ionic/compare/v6.0.7...v6.0.8) (2022-02-15)

**Note:** Version bump only for package @ionic/angular





## [6.0.7](https://github.com/ionic-team/ionic/compare/v6.0.6...v6.0.7) (2022-02-09)


### Bug Fixes

* **angular:** inline modals now add .ion-page class correctly ([#24751](https://github.com/ionic-team/ionic/issues/24751)) ([ef46eaf](https://github.com/ionic-team/ionic/commit/ef46eafc9476a85ea3369e542f528d01d3cca0a8)), closes [#24750](https://github.com/ionic-team/ionic/issues/24750)





## [6.0.6](https://github.com/ionic-team/ionic/compare/v6.0.5...v6.0.6) (2022-02-09)

**Note:** Version bump only for package @ionic/angular





## [6.0.5](https://github.com/ionic-team/ionic/compare/v6.0.4...v6.0.5) (2022-02-02)

**Note:** Version bump only for package @ionic/angular





## [6.0.4](https://github.com/ionic-team/ionic/compare/v6.0.3...v6.0.4) (2022-01-26)


### Bug Fixes

* **angular:** routerLink with null value works with Angular 13 ([#24622](https://github.com/ionic-team/ionic/issues/24622)) ([90a9a9c](https://github.com/ionic-team/ionic/commit/90a9a9c3e813c8db0a9d6b3b25c152929bea80fe)), closes [#24586](https://github.com/ionic-team/ionic/issues/24586)





## [6.0.3](https://github.com/ionic-team/ionic/compare/v6.0.2...v6.0.3) (2022-01-19)


### Bug Fixes

* **angular:** apply touch, dirty and pristine form control classes ([#24558](https://github.com/ionic-team/ionic/issues/24558)) ([273ae2c](https://github.com/ionic-team/ionic/commit/273ae2cc087b2a5a30fb50a1b0eaeb0a221900fc)), closes [#24483](https://github.com/ionic-team/ionic/issues/24483)





## [6.0.2](https://github.com/ionic-team/ionic/compare/v6.0.1...v6.0.2) (2022-01-11)


### Bug Fixes

* **angular:** attach change detector ref for inline overlays ([#24521](https://github.com/ionic-team/ionic/issues/24521)) ([5c54593](https://github.com/ionic-team/ionic/commit/5c54593dde64ae61347568405ebf74502cfff370)), closes [#24502](https://github.com/ionic-team/ionic/issues/24502)
* **angular:** popover will respect side attribute value ([#24470](https://github.com/ionic-team/ionic/issues/24470)) ([e6955a2](https://github.com/ionic-team/ionic/commit/e6955a26b92fc536c5c73b60b5943881c7d58ee1)), closes [#24466](https://github.com/ionic-team/ionic/issues/24466)<|MERGE_RESOLUTION|>--- conflicted
+++ resolved
@@ -3,7 +3,12 @@
 All notable changes to this project will be documented in this file.
 See [Conventional Commits](https://conventionalcommits.org) for commit guidelines.
 
-<<<<<<< HEAD
+## [6.5.3](https://github.com/ionic-team/ionic/compare/v6.5.2...v6.5.3) (2023-02-08)
+
+**Note:** Version bump only for package @ionic/angular
+
+
+
 # [7.0.0-beta.1](https://github.com/ionic-team/ionic/compare/v6.5.2...v7.0.0-beta.1) (2023-02-01)
 
 
@@ -78,12 +83,6 @@
 - The `canDismiss` property now defaults to `true` and can no longer be set to `undefined`.
 * **checkbox:** `ionChange` is no longer emitted when the `checked` property of `ion-checkbox` is modified externally. `ionChange` is only emitted from user committed changes, such as clicking or tapping the checkbox.
 * **accordion:** `ionChange` is no longer emitted when the `value` of `ion-accordion-group` is modified externally. `ionChange` is only emitted from user committed changes, such as clicking or tapping the accordion header.
-=======
-## [6.5.3](https://github.com/ionic-team/ionic/compare/v6.5.2...v6.5.3) (2023-02-08)
-
-**Note:** Version bump only for package @ionic/angular
->>>>>>> 06ed83b4
-
 
 
 
