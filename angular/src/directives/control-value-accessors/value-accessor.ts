import { AfterViewInit, ElementRef, Injector, OnDestroy, Directive, HostListener } from '@angular/core';
import { ControlValueAccessor, NgControl } from '@angular/forms';
import { Subscription } from 'rxjs';

import { raf } from '../../util/util';

@Directive()
export class ValueAccessor implements ControlValueAccessor, AfterViewInit, OnDestroy {
  private onChange: (value: any) => void = () => {
    /**/
  };
  private onTouched: () => void = () => {
    /**/
  };
  protected lastValue: any;
  private statusChanges?: Subscription;

  constructor(protected injector: Injector, protected el: ElementRef) {}

  writeValue(value: any): void {
    /**
     * TODO for Ionic 6:
     * Change `value == null ? '' : value;`
     * to `value`. This was a fix for IE9, but IE9
     * is no longer supported; however, this change
     * is potentially a breaking change
     */
    this.el.nativeElement.value = this.lastValue = value == null ? '' : value;
    setIonicClasses(this.el);
  }

  handleChangeEvent(el: HTMLElement, value: any): void {
    if (el === this.el.nativeElement) {
      if (value !== this.lastValue) {
        this.lastValue = value;
        this.onChange(value);
      }
      setIonicClasses(this.el);
    }
  }

  @HostListener('ionBlur', ['$event.target'])
  _handleBlurEvent(el: any): void {
    if (el === this.el.nativeElement) {
      this.onTouched();
      setIonicClasses(this.el);
    }
  }

  registerOnChange(fn: (value: any) => void): void {
    this.onChange = fn;
  }

  registerOnTouched(fn: () => void): void {
    this.onTouched = fn;
  }

  setDisabledState(isDisabled: boolean): void {
    this.el.nativeElement.disabled = isDisabled;
  }

  ngOnDestroy(): void {
    if (this.statusChanges) {
      this.statusChanges.unsubscribe();
    }
  }

  ngAfterViewInit(): void {
    let ngControl;
    try {
      ngControl = this.injector.get<NgControl>(NgControl);
    } catch {
      /* No FormControl or ngModel binding */
    }

    if (!ngControl) {
      return;
    }

    // Listen for changes in validity, disabled, or pending states
    if (ngControl.statusChanges) {
      this.statusChanges = ngControl.statusChanges.subscribe(() => setIonicClasses(this.el));
    }

    /**
     * TODO Remove this in favor of https://github.com/angular/angular/issues/10887
     * whenever it is implemented. Currently, Ionic's form status classes
     * do not react to changes when developers manually call
     * Angular form control methods such as markAsTouched.
     * This results in Ionic's form status classes being out
     * of sync with the ng form status classes.
     * This patches the methods to manually sync
     * the classes until this feature is implemented in Angular.
     */
    const formControl = ngControl.control as any;
    if (formControl) {
<<<<<<< HEAD
      const methodsToPatch = ['markAsTouched', 'markAllAsTouched', 'markAsUntouched', 'markAsDirty', 'markAsPristine'];
      methodsToPatch.forEach((method) => {
        if (formControl.get(method)) {
          const oldFn = formControl[method].bind(formControl);
          formControl[method] = (...params: any[]) => {
            oldFn(...params);
            setIonicClasses(this.el);
=======
      const methodsToPatch = ['markAsTouched', 'markAllAsTouched', 'markAsUntouched', 'markAsDirty', 'markAsPristine'] as const;
      methodsToPatch.forEach(method => {
       if (formControl[method]) {
         const oldFn = formControl[method].bind(formControl);
         formControl[method] = (...params: any[]) => {
           oldFn(...params);
           setIonicClasses(this.el);
>>>>>>> 672ab808
          };
        }
      });
    }
  }
}

export const setIonicClasses = (element: ElementRef): void => {
  raf(() => {
    const input = element.nativeElement as HTMLElement;
    const classes = getClasses(input);
    setClasses(input, classes);

    const item = input.closest('ion-item');
    if (item) {
      setClasses(item, classes);
    }
  });
};

const getClasses = (element: HTMLElement) => {
  const classList = element.classList;
  const classes = [];
  for (let i = 0; i < classList.length; i++) {
    const item = classList.item(i);
    if (item !== null && startsWith(item, 'ng-')) {
      classes.push(`ion-${item.substr(3)}`);
    }
  }
  return classes;
};

const setClasses = (element: HTMLElement, classes: string[]) => {
  const classList = element.classList;
  ['ion-valid', 'ion-invalid', 'ion-touched', 'ion-untouched', 'ion-dirty', 'ion-pristine'].forEach((c) =>
    classList.remove(c)
  );

  classes.forEach((c) => classList.add(c));
};

const startsWith = (input: string, search: string): boolean => {
  return input.substr(0, search.length) === search;
};<|MERGE_RESOLUTION|>--- conflicted
+++ resolved
@@ -94,23 +94,13 @@
      */
     const formControl = ngControl.control as any;
     if (formControl) {
-<<<<<<< HEAD
-      const methodsToPatch = ['markAsTouched', 'markAllAsTouched', 'markAsUntouched', 'markAsDirty', 'markAsPristine'];
+      const methodsToPatch = ['markAsTouched', 'markAllAsTouched', 'markAsUntouched', 'markAsDirty', 'markAsPristine'] as const;
       methodsToPatch.forEach((method) => {
         if (formControl.get(method)) {
           const oldFn = formControl[method].bind(formControl);
           formControl[method] = (...params: any[]) => {
             oldFn(...params);
             setIonicClasses(this.el);
-=======
-      const methodsToPatch = ['markAsTouched', 'markAllAsTouched', 'markAsUntouched', 'markAsDirty', 'markAsPristine'] as const;
-      methodsToPatch.forEach(method => {
-       if (formControl[method]) {
-         const oldFn = formControl[method].bind(formControl);
-         formControl[method] = (...params: any[]) => {
-           oldFn(...params);
-           setIonicClasses(this.el);
->>>>>>> 672ab808
           };
         }
       });
