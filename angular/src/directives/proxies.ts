--- conflicted
+++ resolved
@@ -705,28 +705,6 @@
 }
 
 
-<<<<<<< HEAD
-=======
-export declare interface IonIcon extends Components.IonIcon {}
-@ProxyCmp({
-  inputs: ['color', 'flipRtl', 'icon', 'ios', 'lazy', 'md', 'mode', 'name', 'sanitize', 'size', 'src']
-})
-@Component({
-  selector: 'ion-icon',
-  changeDetection: ChangeDetectionStrategy.OnPush,
-  template: '<ng-content></ng-content>',
-  inputs: ['color', 'flipRtl', 'icon', 'ios', 'lazy', 'md', 'mode', 'name', 'sanitize', 'size', 'src']
-})
-export class IonIcon {
-  protected el: HTMLElement;
-  constructor(c: ChangeDetectorRef, r: ElementRef, protected z: NgZone) {
-    c.detach();
-    this.el = r.nativeElement;
-  }
-}
-
-
->>>>>>> 5a2a3357
 export declare interface IonImg extends Components.IonImg {}
 @ProxyCmp({
   tagName: 'ion-img',
