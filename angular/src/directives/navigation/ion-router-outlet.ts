import { Location } from '@angular/common';
<<<<<<< HEAD
import { Attribute, ComponentFactoryResolver, ComponentRef, Directive, ElementRef, EventEmitter, Injector, NgZone, OnDestroy, OnInit, Optional, Output, SkipSelf, ViewContainerRef } from '@angular/core';
import { ActivatedRoute, ChildrenOutletContexts, OutletContext, PRIMARY_OUTLET, Router } from '@angular/router';
import { componentOnReady } from '@ionic/core/components';
import { BehaviorSubject, Observable } from 'rxjs';
=======
import {
  ComponentFactoryResolver,
  ComponentRef,
  ElementRef,
  Injector,
  NgZone,
  OnDestroy,
  OnInit,
  ViewContainerRef,
  Attribute,
  Directive,
  EventEmitter,
  Optional,
  Output,
  SkipSelf,
} from '@angular/core';
import { OutletContext, Router, ActivatedRoute, ChildrenOutletContexts, PRIMARY_OUTLET } from '@angular/router';
import { componentOnReady } from '@ionic/core';
import { Observable, BehaviorSubject } from 'rxjs';
>>>>>>> 7fed7bcb
import { distinctUntilChanged, filter, switchMap } from 'rxjs/operators';

import { AnimationBuilder } from '../../ionic-core';
import { Config } from '../../providers/config';
import { NavController } from '../../providers/nav-controller';

import { StackController } from './stack-controller';
import { RouteView, getUrl } from './stack-utils';

@Directive({
  selector: 'ion-router-outlet',
  exportAs: 'outlet',
  // eslint-disable-next-line @angular-eslint/no-inputs-metadata-property
  inputs: ['animated', 'animation', 'swipeGesture'],
})
// eslint-disable-next-line @angular-eslint/directive-class-suffix
export class IonRouterOutlet implements OnDestroy, OnInit {
  nativeEl: HTMLIonRouterOutletElement;

  private activated: ComponentRef<any> | null = null;
  activatedView: RouteView | null = null;

  private _activatedRoute: ActivatedRoute | null = null;
  private _swipeGesture?: boolean;
  private name: string;
  private stackCtrl: StackController;

  // Maintain map of activated route proxies for each component instance
  private proxyMap = new WeakMap<any, ActivatedRoute>();

  // Keep the latest activated route in a subject for the proxy routes to switch map to
  private currentActivatedRoute$ = new BehaviorSubject<{ component: any; activatedRoute: ActivatedRoute } | null>(null);

  tabsPrefix: string | undefined;

  @Output() stackEvents = new EventEmitter<any>();
  // eslint-disable-next-line @angular-eslint/no-output-rename
  @Output('activate') activateEvents = new EventEmitter<any>();
  // eslint-disable-next-line @angular-eslint/no-output-rename
  @Output('deactivate') deactivateEvents = new EventEmitter<any>();

  set animation(animation: AnimationBuilder) {
    this.nativeEl.animation = animation;
  }

  set animated(animated: boolean) {
    this.nativeEl.animated = animated;
  }

  set swipeGesture(swipe: boolean) {
    this._swipeGesture = swipe;

    this.nativeEl.swipeHandler = swipe
      ? {
          canStart: () => this.stackCtrl.canGoBack(1) && !this.stackCtrl.hasRunningTask(),
          onStart: () => this.stackCtrl.startBackTransition(),
          onEnd: (shouldContinue) => this.stackCtrl.endBackTransition(shouldContinue),
        }
      : undefined;
  }

  constructor(
    private parentContexts: ChildrenOutletContexts,
    private location: ViewContainerRef,
    private resolver: ComponentFactoryResolver,
    @Attribute('name') name: string,
    @Optional() @Attribute('tabs') tabs: string,
    private config: Config,
    private navCtrl: NavController,
    commonLocation: Location,
    elementRef: ElementRef,
    router: Router,
    zone: NgZone,
    activatedRoute: ActivatedRoute,
    @SkipSelf() @Optional() readonly parentOutlet?: IonRouterOutlet
  ) {
    this.nativeEl = elementRef.nativeElement;
    this.name = name || PRIMARY_OUTLET;
    this.tabsPrefix = tabs === 'true' ? getUrl(router, activatedRoute) : undefined;
    this.stackCtrl = new StackController(this.tabsPrefix, this.nativeEl, router, navCtrl, zone, commonLocation);
    parentContexts.onChildOutletCreated(this.name, this as any);
  }

  ngOnDestroy(): void {
    this.stackCtrl.destroy();
  }

  getContext(): OutletContext | null {
    return this.parentContexts.getContext(this.name);
  }

  ngOnInit(): void {
    if (!this.activated) {
      // If the outlet was not instantiated at the time the route got activated we need to populate
      // the outlet when it is initialized (ie inside a NgIf)
      const context = this.getContext();
      if (context?.route) {
        this.activateWith(context.route, context.resolver || null);
      }
    }

    new Promise((resolve) => componentOnReady(this.nativeEl, resolve)).then(() => {
      if (this._swipeGesture === undefined) {
        this.swipeGesture = this.config.getBoolean('swipeBackEnabled', (this.nativeEl as any).mode === 'ios');
      }
    });
  }

  get isActivated(): boolean {
    return !!this.activated;
  }

  get component(): Record<string, unknown> {
    if (!this.activated) {
      throw new Error('Outlet is not activated');
    }
    return this.activated.instance;
  }

  get activatedRoute(): ActivatedRoute {
    if (!this.activated) {
      throw new Error('Outlet is not activated');
    }
    return this._activatedRoute as ActivatedRoute;
  }

  get activatedRouteData(): any {
    if (this._activatedRoute) {
      return this._activatedRoute.snapshot.data;
    }
    return {};
  }

  /**
   * Called when the `RouteReuseStrategy` instructs to detach the subtree
   */
  detach(): ComponentRef<any> {
    throw new Error('incompatible reuse strategy');
  }

  /**
   * Called when the `RouteReuseStrategy` instructs to re-attach a previously detached subtree
   */
  // eslint-disable-next-line @typescript-eslint/no-unused-vars
  attach(_ref: ComponentRef<any>, _activatedRoute: ActivatedRoute): void {
    throw new Error('incompatible reuse strategy');
  }

  deactivate(): void {
    if (this.activated) {
      if (this.activatedView) {
        // eslint-disable-next-line @typescript-eslint/no-non-null-assertion
        const context = this.getContext()!;
        this.activatedView.savedData = new Map(context.children['contexts']);

        /**
         * Angular v11.2.10 introduced a change
         * where this route context is cleared out when
         * a router-outlet is deactivated, However,
         * we need this route information in order to
         * return a user back to the correct tab when
         * leaving and then going back to the tab context.
         */
        const primaryOutlet = this.activatedView.savedData.get('primary');
        if (primaryOutlet && context.route) {
          primaryOutlet.route = { ...context.route };
        }

        /**
         * Ensure we are saving the NavigationExtras
         * data otherwise it will be lost
         */
        this.activatedView.savedExtras = {};
        if (context.route) {
          const contextSnapshot = context.route.snapshot;

          this.activatedView.savedExtras.queryParams = contextSnapshot.queryParams;
          (this.activatedView.savedExtras.fragment as string | null) = contextSnapshot.fragment;
        }
      }
      const c = this.component;
      this.activatedView = null;
      this.activated = null;
      this._activatedRoute = null;
      this.deactivateEvents.emit(c);
    }
  }

  activateWith(activatedRoute: ActivatedRoute, resolver: ComponentFactoryResolver | null): void {
    if (this.isActivated) {
      throw new Error('Cannot activate an already activated outlet');
    }
    this._activatedRoute = activatedRoute;

    let cmpRef: any;
    let enteringView = this.stackCtrl.getExistingView(activatedRoute);
    if (enteringView) {
      cmpRef = this.activated = enteringView.ref;
      const saved = enteringView.savedData;
      if (saved) {
        // self-restore
        // eslint-disable-next-line @typescript-eslint/no-non-null-assertion
        const context = this.getContext()!;
        context.children['contexts'] = saved;
      }
      // Updated activated route proxy for this component
      this.updateActivatedRouteProxy(cmpRef.instance, activatedRoute);
    } else {
      const snapshot = (activatedRoute as any)._futureSnapshot;
      // eslint-disable-next-line @typescript-eslint/no-non-null-assertion
      const component = snapshot.routeConfig!.component as any;
      resolver = resolver || this.resolver;

      const factory = resolver.resolveComponentFactory(component);
      const childContexts = this.parentContexts.getOrCreateContext(this.name).children;

      // We create an activated route proxy object that will maintain future updates for this component
      // over its lifecycle in the stack.
      const component$ = new BehaviorSubject<any>(null);
      const activatedRouteProxy = this.createActivatedRouteProxy(component$, activatedRoute);

      const injector = new OutletInjector(activatedRouteProxy, childContexts, this.location.injector);
      cmpRef = this.activated = this.location.createComponent(factory, this.location.length, injector);

      // Once the component is created we can push it to our local subject supplied to the proxy
      component$.next(cmpRef.instance);

      // Calling `markForCheck` to make sure we will run the change detection when the
      // `RouterOutlet` is inside a `ChangeDetectionStrategy.OnPush` component.
      enteringView = this.stackCtrl.createView(this.activated, activatedRoute);

      // Store references to the proxy by component
      this.proxyMap.set(cmpRef.instance, activatedRouteProxy);
      this.currentActivatedRoute$.next({ component: cmpRef.instance, activatedRoute });
    }

    this.activatedView = enteringView;
    this.stackCtrl.setActive(enteringView).then((data) => {
      this.navCtrl.setTopOutlet(this);
      this.activateEvents.emit(cmpRef.instance);
      this.stackEvents.emit(data);
    });
  }

  /**
   * Returns `true` if there are pages in the stack to go back.
   */
  canGoBack(deep = 1, stackId?: string): boolean {
    return this.stackCtrl.canGoBack(deep, stackId);
  }

  /**
   * Resolves to `true` if it the outlet was able to sucessfully pop the last N pages.
   */
  pop(deep = 1, stackId?: string): Promise<boolean> {
    return this.stackCtrl.pop(deep, stackId);
  }

  /**
   * Returns the URL of the active page of each stack.
   */
  getLastUrl(stackId?: string): string | undefined {
    const active = this.stackCtrl.getLastUrl(stackId);
    return active ? active.url : undefined;
  }

  /**
   * Returns the RouteView of the active page of each stack.
   * @internal
   */
  getLastRouteView(stackId?: string): RouteView | undefined {
    return this.stackCtrl.getLastUrl(stackId);
  }

  /**
   * Returns the root view in the tab stack.
   * @internal
   */
  getRootView(stackId?: string): RouteView | undefined {
    return this.stackCtrl.getRootUrl(stackId);
  }

  /**
   * Returns the active stack ID. In the context of ion-tabs, it means the active tab.
   */
  getActiveStackId(): string | undefined {
    return this.stackCtrl.getActiveStackId();
  }

  /**
   * Since the activated route can change over the life time of a component in an ion router outlet, we create
   * a proxy so that we can update the values over time as a user navigates back to components already in the stack.
   */
  private createActivatedRouteProxy(component$: Observable<any>, activatedRoute: ActivatedRoute): ActivatedRoute {
    const proxy: any = new ActivatedRoute();

    proxy._futureSnapshot = (activatedRoute as any)._futureSnapshot;
    proxy._routerState = (activatedRoute as any)._routerState;
    proxy.snapshot = activatedRoute.snapshot;
    proxy.outlet = activatedRoute.outlet;
    proxy.component = activatedRoute.component;

    // Setup wrappers for the observables so consumers don't have to worry about switching to new observables as the state updates
    (proxy as any)._paramMap = this.proxyObservable(component$, 'paramMap');
    (proxy as any)._queryParamMap = this.proxyObservable(component$, 'queryParamMap');
    proxy.url = this.proxyObservable(component$, 'url');
    proxy.params = this.proxyObservable(component$, 'params');
    proxy.queryParams = this.proxyObservable(component$, 'queryParams');
    proxy.fragment = this.proxyObservable(component$, 'fragment');
    proxy.data = this.proxyObservable(component$, 'data');

    return proxy as ActivatedRoute;
  }

  /**
   * Create a wrapped observable that will switch to the latest activated route matched by the given component
   */
  private proxyObservable(component$: Observable<any>, path: string): Observable<any> {
    return component$.pipe(
      // First wait until the component instance is pushed
      filter((component) => !!component),
      switchMap((component) =>
        this.currentActivatedRoute$.pipe(
          filter((current) => current !== null && current.component === component),
          switchMap((current) => current && (current.activatedRoute as any)[path]),
          distinctUntilChanged()
        )
      )
    );
  }

  /**
   * Updates the activated route proxy for the given component to the new incoming router state
   */
  private updateActivatedRouteProxy(component: any, activatedRoute: ActivatedRoute): void {
    const proxy = this.proxyMap.get(component);
    if (!proxy) {
      throw new Error(`Could not find activated route proxy for view`);
    }

    (proxy as any)._futureSnapshot = (activatedRoute as any)._futureSnapshot;
    (proxy as any)._routerState = (activatedRoute as any)._routerState;
    proxy.snapshot = activatedRoute.snapshot;
    proxy.outlet = activatedRoute.outlet;
    proxy.component = activatedRoute.component;

    this.currentActivatedRoute$.next({ component, activatedRoute });
  }
}

class OutletInjector implements Injector {
  constructor(private route: ActivatedRoute, private childContexts: ChildrenOutletContexts, private parent: Injector) {}

  get(token: any, notFoundValue?: any): any {
    if (token === ActivatedRoute) {
      return this.route;
    }

    if (token === ChildrenOutletContexts) {
      return this.childContexts;
    }

    return this.parent.get(token, notFoundValue);
  }
}<|MERGE_RESOLUTION|>--- conflicted
+++ resolved
@@ -1,10 +1,5 @@
 import { Location } from '@angular/common';
-<<<<<<< HEAD
-import { Attribute, ComponentFactoryResolver, ComponentRef, Directive, ElementRef, EventEmitter, Injector, NgZone, OnDestroy, OnInit, Optional, Output, SkipSelf, ViewContainerRef } from '@angular/core';
-import { ActivatedRoute, ChildrenOutletContexts, OutletContext, PRIMARY_OUTLET, Router } from '@angular/router';
-import { componentOnReady } from '@ionic/core/components';
-import { BehaviorSubject, Observable } from 'rxjs';
-=======
+
 import {
   ComponentFactoryResolver,
   ComponentRef,
@@ -22,9 +17,9 @@
   SkipSelf,
 } from '@angular/core';
 import { OutletContext, Router, ActivatedRoute, ChildrenOutletContexts, PRIMARY_OUTLET } from '@angular/router';
-import { componentOnReady } from '@ionic/core';
+import { componentOnReady } from '@ionic/core/components';
 import { Observable, BehaviorSubject } from 'rxjs';
->>>>>>> 7fed7bcb
+
 import { distinctUntilChanged, filter, switchMap } from 'rxjs/operators';
 
 import { AnimationBuilder } from '../../ionic-core';
