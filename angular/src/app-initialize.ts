import { NgZone } from '@angular/core';
import { setupConfig } from '@ionic/core';
import { applyPolyfills, defineCustomElements } from '@ionic/core/loader';

import { Config } from './providers/config';
import { IonicWindow } from './types/interfaces';
import { raf } from './util/util';

export const appInitialize = (config: Config, doc: Document, zone: NgZone) => {
  return (): any => {
    const win: IonicWindow | undefined = doc.defaultView as any;
    if (win && typeof (window as any) !== 'undefined') {
<<<<<<< HEAD
=======

>>>>>>> 2916810a
      setupConfig({
        ...config,
        _zoneGate: (h: any) => zone.run(h),
      });

      const aelFn =
        '__zone_symbol__addEventListener' in (doc.body as any) ? '__zone_symbol__addEventListener' : 'addEventListener';

      return applyPolyfills().then(() => {
        return defineCustomElements(win, {
          exclude: ['ion-tabs', 'ion-tab'],
          syncQueue: true,
          raf,
          jmp: (h: any) => zone.runOutsideAngular(h),
          ael(elm, eventName, cb, opts) {
            (elm as any)[aelFn](eventName, cb, opts);
          },
          rel(elm, eventName, cb, opts) {
            elm.removeEventListener(eventName, cb, opts);
          },
        });
      });
    }
  };
};<|MERGE_RESOLUTION|>--- conflicted
+++ resolved
@@ -10,10 +10,7 @@
   return (): any => {
     const win: IonicWindow | undefined = doc.defaultView as any;
     if (win && typeof (window as any) !== 'undefined') {
-<<<<<<< HEAD
-=======
 
->>>>>>> 2916810a
       setupConfig({
         ...config,
         _zoneGate: (h: any) => zone.run(h),
