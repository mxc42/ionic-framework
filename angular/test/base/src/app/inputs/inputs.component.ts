import { Component } from '@angular/core';

@Component({
  selector: 'app-inputs',
  templateUrl: './inputs.component.html',
})
export class InputsComponent {

  datetime? = '1994-03-15';
  input? = 'some text';
  checkbox = true;
  toggle = true;
  select? = 'nes';
<<<<<<< HEAD
=======
  range? = 10;
>>>>>>> 526e4113
  changes = 0;

  setValues() {
    console.log('set values');
    this.datetime = '1994-03-15';
    this.input = 'some text';
    this.checkbox = true;
    this.toggle = true;
    this.select = 'nes';
  }

  resetValues() {
    console.log('reset values');
    this.datetime = undefined;
    this.input = undefined;
    this.checkbox = false;
    this.toggle = false;
    this.select = undefined;
  }
  
  counter() {
    this.changes++;
    return Math.floor(this.changes / 2);
  }
}<|MERGE_RESOLUTION|>--- conflicted
+++ resolved
@@ -11,10 +11,6 @@
   checkbox = true;
   toggle = true;
   select? = 'nes';
-<<<<<<< HEAD
-=======
-  range? = 10;
->>>>>>> 526e4113
   changes = 0;
 
   setValues() {
@@ -34,7 +30,7 @@
     this.toggle = false;
     this.select = undefined;
   }
-  
+
   counter() {
     this.changes++;
     return Math.floor(this.changes / 2);
