--- conflicted
+++ resolved
@@ -6,18 +6,9 @@
   templateUrl: './view-child.component.html'
 })
 export class ViewChildComponent implements AfterViewInit {
-
-<<<<<<< HEAD
-  @ViewChild(IonButton, { static: true }) button: IonButton;
-  @ViewChild(IonTabs, { static: true }) tabs: IonTabs;
-  @ViewChild('div', { static: true }) div: ElementRef;
-=======
-  @ViewChild(IonSlides, { static: true }) slides!: IonSlides;
   @ViewChild(IonButton, { static: true }) button!: IonButton;
   @ViewChild(IonTabs, { static: true }) tabs!: IonTabs;
   @ViewChild('div', { static: true }) div!: ElementRef;
-  @ViewChild('slide', { static: true }) slide!: IonSlide;
->>>>>>> 526e4113
 
   ngAfterViewInit() {
     const loaded = !!(this.button && this.tabs && this.div);
