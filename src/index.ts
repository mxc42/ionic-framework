
export { IonicApp } from './components/app/app-root';
export { MenuController } from './components/app/menu-controller';
export { ActionSheet } from './components/action-sheet/action-sheet';
export { ActionSheetController } from './components/action-sheet/action-sheet-controller';
export { ActionSheetOptions } from './components/action-sheet/action-sheet-options';
export { ActionSheetCmp } from './components/action-sheet/action-sheet-component';
export { Alert } from './components/alert/alert';
export { AlertController } from './components/alert/alert-controller';
export { AlertOptions } from './components/alert/alert-options';
export { AlertCmp } from './components/alert/alert-component';
export { App } from './components/app/app';
export { Avatar } from './components/avatar/avatar';
export { Backdrop } from './components/backdrop/backdrop';
<<<<<<< HEAD
=======
export { Button } from './components/button/button';
>>>>>>> 6d2118f0
export { Checkbox } from './components/checkbox/checkbox';
export { Chip } from './components/chip/chip';
export { Content, ScrollEvent } from './components/content/content';
export { DateTime } from './components/datetime/datetime';
export { FabButton } from './components/fab/fab';
export { FabContainer } from './components/fab/fab-container';
export { FabList } from './components/fab/fab-list';
export { Col } from './components/grid/col';
export { Grid } from './components/grid/grid';
export { Row } from './components/grid/row';
export { Ion } from './components/ion';
export { Img } from './components/img/img';
export { InfiniteScroll } from './components/infinite-scroll/infinite-scroll';
export { InfiniteScrollContent } from './components/infinite-scroll/infinite-scroll-content';
export { TextInput } from './components/input/input';
export { Item } from './components/item/item';
export { ItemContent } from './components/item/item-content';
export { ItemDivider } from './components/item/item-divider';
export { ItemGroup } from './components/item/item-group';
export { ItemOptions } from './components/item/item-options';
export { ItemReorder } from './components/item/item-reorder';
export { ItemSliding } from './components/item/item-sliding';
export { Reorder } from './components/item/reorder';
export { Label } from './components/label/label';
export { List } from './components/list/list';
export { ListHeader } from './components/list/list-header';
export { Loading } from './components/loading/loading';
export { LoadingController } from './components/loading/loading-controller';
export { LoadingOptions } from './components/loading/loading-options';
export { LoadingCmp } from './components/loading/loading-component';
export { Menu } from './components/menu/menu';
export { MenuClose } from './components/menu/menu-close';
export { MenuToggle } from './components/menu/menu-toggle';
export { MenuType } from './components/menu/menu-types';
export { Modal } from './components/modal/modal';
export { ModalCmp } from './components/modal/modal-component';
export { ModalController } from './components/modal/modal-controller';
export { ModalOptions } from './components/modal/modal-options';
export { Nav } from './components/nav/nav';
export { NavPop } from './components/nav/nav-pop';
export { NavPopAnchor } from './components/nav/nav-pop-anchor';
export { NavPush } from './components/nav/nav-push';
export { NavPushAnchor } from './components/nav/nav-push-anchor';
export { NativeInput } from './components/input/native-input';
export { NextInput } from './components/input/next-input';
export { Note } from './components/note/note';
export { Option } from './components/option/option';
export { Picker } from './components/picker/picker';
export { PickerCmp } from './components/picker/picker-component';
export { PickerColumnCmp } from './components/picker/picker-column';
export { PickerController }  from './components/picker/picker-controller';
export { PickerOptions, PickerColumn, PickerColumnOption } from './components/picker/picker-options';
export { Popover } from './components/popover/popover';
export { PopoverCmp } from './components/popover/popover-component';
export { PopoverController } from './components/popover/popover-controller';
export { PopoverOptions } from './components/popover/popover-options';
export { RadioButton } from './components/radio/radio-button';
export { RadioGroup } from './components/radio/radio-group';
export { Range } from './components/range/range';
export { RangeKnob } from './components/range/range-knob';
export { Refresher } from './components/refresher/refresher';
export { RefresherContent } from './components/refresher/refresher-content';
export { Searchbar } from './components/searchbar/searchbar';
export { Segment } from './components/segment/segment';
export { SegmentButton } from './components/segment/segment-button';
export { Select } from './components/select/select';
export { SelectPopover, SelectPopoverOption } from './components/select/select-popover-component';
export { ShowWhen } from './components/show-hide-when/show-when';
export { DisplayWhen } from './components/show-hide-when/display-when';
export { HideWhen } from './components/show-hide-when/hide-when';
export { Spinner } from './components/spinner/spinner';
export { SplitPane, RootNode } from './components/split-pane/split-pane';
export { Tab } from './components/tabs/tab';
export { TabButton } from './components/tabs/tab-button';
export { TabHighlight } from './components/tabs/tab-highlight';
export { Tabs } from './components/tabs/tabs';
export { Toast } from './components/toast/toast';
export { ToastCmp } from './components/toast/toast-component';
export { ToastController } from './components/toast/toast-controller';
export { ToastOptions } from './components/toast/toast-options';
export { Footer } from './components/toolbar/toolbar-footer';
export { Header } from './components/toolbar/toolbar-header';
export { Toolbar } from './components/toolbar/toolbar';
export { ToolbarItem } from './components/toolbar/toolbar-item';
export { ToolbarTitle } from './components/toolbar/toolbar-title';
export { Navbar } from './components/toolbar/navbar';
export { Thumbnail } from './components/thumbnail/thumbnail';
export { Typography } from './components/typography/typography';
export { VirtualFooter } from './components/virtual-scroll/virtual-footer';
export { VirtualHeader } from './components/virtual-scroll/virtual-header';
export { VirtualItem } from './components/virtual-scroll/virtual-item';
export { VirtualScroll } from './components/virtual-scroll/virtual-scroll';
export { BooleanInput } from './bindings/angular/components/boolean-input';


/**
 * Global Providers
 */
export { Config, setupConfig, ConfigToken } from './config/config';
export { DomController, DomCallback } from './platform/dom-controller';
export { Platform, setupPlatform } from './platform/platform';
export { Haptic } from './tap-click/haptic';
export { DeepLinker } from './navigation/deep-linker';
export { IonicPage, IonicPageMetadata } from './navigation/ionic-page';
export { NavController } from './navigation/nav-controller';
export { NavControllerBase } from './navigation/nav-controller-base';
export { NavParams } from './navigation/nav-params';
export { NavLink, NavOptions, DeepLinkConfig, DeepLinkMetadata, DeepLinkMetadataFactory } from './navigation/nav-util';
export { setupCore } from './bindings/angular/providers/ionic-core';
export { TapClick, setupTapClick, isActivatable } from './tap-click/tap-click';
export { UrlSerializer, DeepLinkConfigToken } from './navigation/url-serializer';
export { ViewController } from './navigation/view-controller';


/**
 * Export Utils
 */
export { PanGesture, PanGestureConfig } from './gestures/pan-gesture';
export { Gesture } from './gestures/gesture';
export { SlideEdgeGesture } from './gestures/slide-edge-gesture';
export { SlideData, SlideGesture } from './gestures/slide-gesture';
export {
  BLOCK_ALL,
  BlockerOptions,
  GESTURE_GO_BACK_SWIPE,
  GESTURE_MENU_SWIPE,
  GESTURE_ITEM_SWIPE,
  GESTURE_REFRESHER,
  GESTURE_TOGGLE,
  GestureOptions,
  GestureController,
  GestureDelegate,
  BlockerDelegate,
} from './gestures/gesture-controller';
export { Events, setupEvents, setupProvideEvents } from './util/events';
export { IonicErrorHandler } from './util/ionic-error-handler';
export { Keyboard } from './platform/keyboard';
export { Form, IonicFormInput, IonicTapInput } from './util/form';
export { reorderArray, normalizeURL } from './util/util';
export { Animation, AnimationOptions, EffectProperty, EffectState, PlayOptions } from './animations/animation';
export { PageTransition } from './transitions/page-transition';
export { Transition } from './transitions/transition';
export { PlatformConfigToken } from './platform/platform-registry';
export { registerModeConfigs } from './config/mode-registry';
export { IonicGestureConfig } from './gestures/gesture-config';

export { IonicModule, IonicPageModule, provideLocationStrategy } from './module';<|MERGE_RESOLUTION|>--- conflicted
+++ resolved
@@ -12,10 +12,7 @@
 export { App } from './components/app/app';
 export { Avatar } from './components/avatar/avatar';
 export { Backdrop } from './components/backdrop/backdrop';
-<<<<<<< HEAD
-=======
 export { Button } from './components/button/button';
->>>>>>> 6d2118f0
 export { Checkbox } from './components/checkbox/checkbox';
 export { Chip } from './components/chip/chip';
 export { Content, ScrollEvent } from './components/content/content';
