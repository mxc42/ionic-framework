
<ion-toolbar>
  <ion-title>Sliding Items</ion-title>
  <ion-buttons end>
    <button (click)="reload()">Reload</button>
  </ion-buttons>
</ion-toolbar>

<ion-content>

  <ion-list #myList>

    <ion-item-sliding #item>
      <button ion-item text-wrap (click)="didClick(item)">
        <h2>RIGHT side - no icons</h2>
        <p>Hey do you want to go to the game tonight?</p>
      </button>
      <ion-item-options>
        <button primary (click)="archive(item)">Archive</button>
        <button danger (click)="del(item)">Delete</button>
      </ion-item-options>
    </ion-item-sliding>

    <ion-item-sliding #item1>
      <ion-item text-wrap detail-push class="activated">
        <h2>LEFT side - no icons</h2>
        <p>I think I figured out how to get more Mountain Dew</p>
      </ion-item>
      <ion-item-options side="left">
        <button primary (click)="archive(item1)">Archive</button>
        <button danger (click)="del(item1)" swipeable>Delete</button>
      </ion-item-options>
    </ion-item-sliding>


    <ion-item-sliding #item2 *ngIf="shouldShow">
      <ion-item text-wrap detail-push>
        <h2>RIGHT/LEFT side - icons</h2>
        <p>I think I figured out how to get more Mountain Dew</p>
      </ion-item>
      <ion-item-options side="left" (ionSwipe)="unread($event)">
        <button secondary swipeable (click)="unread(item2)">
          <ion-icon name="ios-checkmark"></ion-icon>Unread
        </button>
      </ion-item-options>

      <ion-item-options side="right" (ionSwipe)="del(item2)">
        <button primary (click)="archive(item2)">
          <ion-icon name="mail"></ion-icon>Archive
        </button>
        <button danger (click)="del(item2)" swipeable>
          <ion-icon name="trash"></ion-icon>Delete
        </button>
      </ion-item-options>
    </ion-item-sliding>


    <ion-item-sliding #item3 *ngIf="shouldShow">
      <ion-item text-wrap detail-push>
        <h2>RIGHT/LEFT side - icons (item-left)</h2>
        <p>I think I figured out how to get more Mountain Dew</p>
      </ion-item>
      <ion-item-options side="left" icon-left (ionSwipe)="unread($event)">
        <button secondary swipeable (click)="unread(item3)">
          <ion-icon name="ios-checkmark"></ion-icon>Unread
        </button>
      </ion-item-options>

      <ion-item-options icon-left (ionSwipe)="del(item3)">
        <button primary (click)="archive(item3)">
          <ion-icon name="mail"></ion-icon>Archive
        </button>
        <button danger (click)="del(item3)" swipeable>
          <ion-icon name="trash"></ion-icon>Delete
        </button>
      </ion-item-options>
    </ion-item-sliding>


    <ion-item-sliding #item4>
      <ion-item>
        <ion-icon name="mail" item-left></ion-icon>
        One Line w/ Icon, div only text
      </ion-item>
      <ion-item-options icon-left (ionSwipe)="archive($event)">
        <button primary (click)="archive(item4)" swipeable>
          <ion-icon name="archive"></ion-icon>Archive
        </button>
      </ion-item-options>
    </ion-item-sliding>


    <ion-item-sliding #item5>
      <ion-item>
        <ion-avatar item-left>
          <img src="data:image/gif;base64,R0lGODlhAQABAIAAAAAAAAAAACH5BAAAAAAALAAAAAABAAEAAAICTAEAOw==">
        </ion-avatar>
        One Line w/ Avatar, div only text
      </ion-item>
      <ion-item-options>
        <button primary swipeable>
          <ion-icon name="more"></ion-icon>More
        </button>
        <button secondary (click)="archive(item5)">
          <ion-icon name="archive"></ion-icon>Archive
        </button>
        <button danger (click)="del(item5)">
          <ion-icon name="trash"></ion-icon>Delete
        </button>
      </ion-item-options>
    </ion-item-sliding>

    <ion-item-sliding #item>
      <ion-item>
        One Line, dynamic option
      </ion-item>
      <ion-item-options>
        <button primary>
          <ion-icon name="more"></ion-icon>
          {{ moreText }}
        </button>
        <button secondary (click)="archive(item)">
          <ion-icon name="archive"></ion-icon>
          {{ archiveText }}
        </button>
      </ion-item-options>
    </ion-item-sliding>

    <ion-item-sliding #item>
      <ion-item>
        One Line, dynamic icon-left option
      </ion-item>
      <ion-item-options icon-left>
        <button primary>
          <ion-icon name="more"></ion-icon>
          {{ moreText }}
        </button>
        <button secondary (click)="archive(item)">
          <ion-icon name="archive"></ion-icon>
          {{ archiveText }}
        </button>
      </ion-item-options>
    </ion-item-sliding>

    <ion-item-sliding #item6>
      <ion-item>
        <ion-thumbnail item-left>
          <img src="data:image/gif;base64,R0lGODlhAQABAIAAAAAAAAAAACH5BAAAAAAALAAAAAABAAEAAAICTAEAOw==">
        </ion-thumbnail>
        <h2>DOWNLOAD</h2>
        <p>Paragraph text.</p>
      </ion-item>
      <ion-item-options (ionSwipe)="download($event)">
        <button primary (click)="archive(item6)">
          <ion-icon name="archive"></ion-icon>Archive
        </button>
        <button secondary swipeable (click)="download(item6)">
          <ion-icon name="download" class="download-hide"></ion-icon>
          <div class="download-hide">Download</div>
          <ion-spinner id="download-spinner"></ion-spinner>
        </button>
      </ion-item-options>
    </ion-item-sliding>

    <ion-item-sliding>
      <ion-item>
        <ion-thumbnail item-left>
          <img src="data:image/gif;base64,R0lGODlhAQABAIAAAAAAAAAAACH5BAAAAAAALAAAAAABAAEAAAICTAEAOw==">
        </ion-thumbnail>
        <h2>ion-item-sliding without options (no sliding)</h2>
        <p>Paragraph text.</p>
      </ion-item>
    </ion-item-sliding>

    <ion-item text-wrap>
      <h2>Normal ion-item (no sliding)</h2>
      <p>Paragraph text.</p>
    </ion-item>

    <button ion-item text-wrap (click)="didClick(item)">
      <h2>Normal button (no sliding)</h2>
      <p>Hey do you want to go to the game tonight?</p>
    </button>

  </ion-list>


  <ion-list>
    <ion-item-sliding *ngFor="let data of items" #item8>
      <ion-item text-wrap detail-push>
        <h3>ng-for {{data}}</h3>
      </ion-item>
      <ion-item-options>
        <button primary (click)="archive(item8)">Archive</button>
      </ion-item-options>
    </ion-item-sliding>

  </ion-list>

<<<<<<< HEAD
  <div padding>
    <button block (click)="changeDynamic()">Change Dynamic Options</button>
    <button block (click)="closeOpened()">Close Opened Items</button>
  </div>
=======
  <p>
    <button block (click)="closeOpened()">Close opened items</button>
  </p>
>>>>>>> c28aa534

</ion-content>

<style>
  img {
    height: 100px;
  }
  #download-spinner {
    display: none;
  }

  svg circle {
    stroke: white;
  }
  .downloading #download-spinner {
    display: block;
  }
  .downloading .download-hide {
    display: none;
  }
</style><|MERGE_RESOLUTION|>--- conflicted
+++ resolved
@@ -197,16 +197,10 @@
 
   </ion-list>
 
-<<<<<<< HEAD
   <div padding>
     <button block (click)="changeDynamic()">Change Dynamic Options</button>
     <button block (click)="closeOpened()">Close Opened Items</button>
   </div>
-=======
-  <p>
-    <button block (click)="closeOpened()">Close opened items</button>
-  </p>
->>>>>>> c28aa534
 
 </ion-content>
 
