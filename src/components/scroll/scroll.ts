--- conflicted
+++ resolved
@@ -230,14 +230,13 @@
     if (this.jsScroll) {
       this.$el.style.transform = this.$el.style.webkitTransform = `translate3d(${this._l * -1}px,${top * -1}px,0px)`;
 
-<<<<<<< HEAD
     } else {
       this.$el.scrollTop = top;
     }
   }
-=======
+
   constructor() { }
->>>>>>> 257b5fcc
+
 
   /**
    * DOM WRITE
