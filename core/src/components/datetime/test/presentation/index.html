<!DOCTYPE html>
<html lang="en" dir="ltr">
<<<<<<< HEAD
=======
  <head>
    <meta charset="UTF-8" />
    <title>Datetime - Presentation</title>
    <meta name="viewport" content="width=device-width, initial-scale=1.0, minimum-scale=1.0" />
    <link href="../../../../../css/ionic.bundle.css" rel="stylesheet" />
    <link href="../../../../../scripts/testing/styles.css" rel="stylesheet" />
    <script src="../../../../../scripts/testing/scripts.js"></script>
    <script type="module" src="../../../../../dist/ionic/ionic.esm.js"></script>
    <style>
      .grid {
        display: grid;
        grid-template-columns: repeat(3, minmax(250px, 1fr));
        grid-gap: 60px 20px;
      }
      h2 {
        font-size: 12px;
        font-weight: normal;
>>>>>>> eea25d09

<head>
  <meta charset="UTF-8">
  <title>Datetime - Presentation</title>
  <meta name="viewport" content="width=device-width, initial-scale=1.0, minimum-scale=1.0">
  <link href="../../../../../css/ionic.bundle.css" rel="stylesheet">
  <link href="../../../../../scripts/testing/styles.css" rel="stylesheet">
  <script src="../../../../../scripts/testing/scripts.js"></script>
  <script type="module" src="../../../../../dist/ionic/ionic.esm.js"></script>
  <style>
    .grid {
      display: grid;
      grid-template-columns: repeat(3, minmax(250px, 1fr));
      grid-gap: 60px 20px;
    }

    h2 {
      font-size: 12px;
      font-weight: normal;

      color: #6f7378;

      margin-top: 10px;
      margin-left: 5px;
    }

    @media screen and (max-width: 800px) {
      .grid {
        grid-template-columns: 1fr;
        padding: 0;
      }
<<<<<<< HEAD
    }

    ion-datetime {
      box-shadow: 0px 16px 32px rgba(0, 0, 0, 0.25), 0px 8px 16px rgba(0, 0, 0, 0.25);
      border-radius: 8px;
    }
  </style>
</head>

<body>
  <ion-app>
    <ion-header translucent="true">
      <ion-toolbar>
        <ion-title>Datetime - Presentation</ion-title>
      </ion-toolbar>
    </ion-header>
    <ion-content class="ion-padding">
      <div class="grid">
        <div class="grid-item">
          <h2>date-time</h2>
          <ion-datetime presentation="date-time" value="2022-03-10T13:00:00"></ion-datetime>
=======
    </style>
  </head>
  <body>
    <ion-app>
      <ion-header translucent="true">
        <ion-toolbar>
          <ion-title>Datetime - Presentation</ion-title>
        </ion-toolbar>
      </ion-header>
      <ion-content class="ion-padding">
        <div class="grid">
          <div class="grid-item">
            <h2>date-time</h2>
            <ion-datetime presentation="date-time"></ion-datetime>
          </div>
          <div class="grid-item">
            <h2>time-date</h2>
            <ion-datetime presentation="time-date"></ion-datetime>
          </div>
          <div class="grid-item">
            <h2>time</h2>
            <ion-datetime presentation="time"></ion-datetime>
          </div>
          <div class="grid-item">
            <h2>date</h2>
            <ion-datetime presentation="date"></ion-datetime>
          </div>
          <div class="grid-item">
            <h2>month-year</h2>
            <ion-datetime presentation="month-year"></ion-datetime>
          </div>
          <div class="grid-item">
            <h2>month</h2>
            <ion-datetime presentation="month"></ion-datetime>
          </div>
          <div class="grid-item">
            <h2>year</h2>
            <ion-datetime presentation="year"></ion-datetime>
          </div>
>>>>>>> eea25d09
        </div>
        <div class="grid-item">
          <h2>time-date</h2>
          <ion-datetime presentation="time-date" value="2022-03-10T13:00:00"></ion-datetime>
        </div>
        <div class="grid-item">
          <h2>time</h2>
          <ion-datetime presentation="time" value="13:00:00"></ion-datetime>
        </div>
        <div class="grid-item">
          <h2>date</h2>
          <ion-datetime presentation="date" value="2022-03-10"></ion-datetime>
        </div>
        <div class="grid-item">
          <h2>month-year</h2>
          <ion-datetime presentation="month-year" value="2022-03-10"></ion-datetime>
        </div>
        <div class="grid-item">
          <h2>month</h2>
          <ion-datetime presentation="month" value="2022-03-10"></ion-datetime>
        </div>
        <div class="grid-item">
          <h2>year</h2>
          <ion-datetime presentation="year" value="2022-03-10"></ion-datetime>
        </div>
      </div>
    </ion-content>
  </ion-app>
</body>

</html><|MERGE_RESOLUTION|>--- conflicted
+++ resolved
@@ -1,7 +1,5 @@
 <!DOCTYPE html>
 <html lang="en" dir="ltr">
-<<<<<<< HEAD
-=======
   <head>
     <meta charset="UTF-8" />
     <title>Datetime - Presentation</title>
@@ -16,66 +14,31 @@
         grid-template-columns: repeat(3, minmax(250px, 1fr));
         grid-gap: 60px 20px;
       }
+
       h2 {
         font-size: 12px;
         font-weight: normal;
->>>>>>> eea25d09
 
-<head>
-  <meta charset="UTF-8">
-  <title>Datetime - Presentation</title>
-  <meta name="viewport" content="width=device-width, initial-scale=1.0, minimum-scale=1.0">
-  <link href="../../../../../css/ionic.bundle.css" rel="stylesheet">
-  <link href="../../../../../scripts/testing/styles.css" rel="stylesheet">
-  <script src="../../../../../scripts/testing/scripts.js"></script>
-  <script type="module" src="../../../../../dist/ionic/ionic.esm.js"></script>
-  <style>
-    .grid {
-      display: grid;
-      grid-template-columns: repeat(3, minmax(250px, 1fr));
-      grid-gap: 60px 20px;
-    }
+        color: #6f7378;
 
-    h2 {
-      font-size: 12px;
-      font-weight: normal;
+        margin-top: 10px;
+        margin-left: 5px;
+      }
 
-      color: #6f7378;
+      @media screen and (max-width: 800px) {
+        .grid {
+          grid-template-columns: 1fr;
+          padding: 0;
+        }
+      }
 
-      margin-top: 10px;
-      margin-left: 5px;
-    }
-
-    @media screen and (max-width: 800px) {
-      .grid {
-        grid-template-columns: 1fr;
-        padding: 0;
+      ion-datetime {
+        box-shadow: 0px 16px 32px rgba(0, 0, 0, 0.25), 0px 8px 16px rgba(0, 0, 0, 0.25);
+        border-radius: 8px;
       }
-<<<<<<< HEAD
-    }
-
-    ion-datetime {
-      box-shadow: 0px 16px 32px rgba(0, 0, 0, 0.25), 0px 8px 16px rgba(0, 0, 0, 0.25);
-      border-radius: 8px;
-    }
-  </style>
-</head>
-
-<body>
-  <ion-app>
-    <ion-header translucent="true">
-      <ion-toolbar>
-        <ion-title>Datetime - Presentation</ion-title>
-      </ion-toolbar>
-    </ion-header>
-    <ion-content class="ion-padding">
-      <div class="grid">
-        <div class="grid-item">
-          <h2>date-time</h2>
-          <ion-datetime presentation="date-time" value="2022-03-10T13:00:00"></ion-datetime>
-=======
     </style>
   </head>
+
   <body>
     <ion-app>
       <ion-header translucent="true">
@@ -87,61 +50,34 @@
         <div class="grid">
           <div class="grid-item">
             <h2>date-time</h2>
-            <ion-datetime presentation="date-time"></ion-datetime>
+            <ion-datetime presentation="date-time" value="2022-03-10T13:00:00"></ion-datetime>
           </div>
           <div class="grid-item">
             <h2>time-date</h2>
-            <ion-datetime presentation="time-date"></ion-datetime>
+            <ion-datetime presentation="time-date" value="2022-03-10T13:00:00"></ion-datetime>
           </div>
           <div class="grid-item">
             <h2>time</h2>
-            <ion-datetime presentation="time"></ion-datetime>
+            <ion-datetime presentation="time" value="13:00:00"></ion-datetime>
           </div>
           <div class="grid-item">
             <h2>date</h2>
-            <ion-datetime presentation="date"></ion-datetime>
+            <ion-datetime presentation="date" value="2022-03-10"></ion-datetime>
           </div>
           <div class="grid-item">
             <h2>month-year</h2>
-            <ion-datetime presentation="month-year"></ion-datetime>
+            <ion-datetime presentation="month-year" value="2022-03-10"></ion-datetime>
           </div>
           <div class="grid-item">
             <h2>month</h2>
-            <ion-datetime presentation="month"></ion-datetime>
+            <ion-datetime presentation="month" value="2022-03-10"></ion-datetime>
           </div>
           <div class="grid-item">
             <h2>year</h2>
-            <ion-datetime presentation="year"></ion-datetime>
+            <ion-datetime presentation="year" value="2022-03-10"></ion-datetime>
           </div>
->>>>>>> eea25d09
         </div>
-        <div class="grid-item">
-          <h2>time-date</h2>
-          <ion-datetime presentation="time-date" value="2022-03-10T13:00:00"></ion-datetime>
-        </div>
-        <div class="grid-item">
-          <h2>time</h2>
-          <ion-datetime presentation="time" value="13:00:00"></ion-datetime>
-        </div>
-        <div class="grid-item">
-          <h2>date</h2>
-          <ion-datetime presentation="date" value="2022-03-10"></ion-datetime>
-        </div>
-        <div class="grid-item">
-          <h2>month-year</h2>
-          <ion-datetime presentation="month-year" value="2022-03-10"></ion-datetime>
-        </div>
-        <div class="grid-item">
-          <h2>month</h2>
-          <ion-datetime presentation="month" value="2022-03-10"></ion-datetime>
-        </div>
-        <div class="grid-item">
-          <h2>year</h2>
-          <ion-datetime presentation="year" value="2022-03-10"></ion-datetime>
-        </div>
-      </div>
-    </ion-content>
-  </ion-app>
-</body>
-
+      </ion-content>
+    </ion-app>
+  </body>
 </html>