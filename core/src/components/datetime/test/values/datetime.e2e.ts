--- conflicted
+++ resolved
@@ -53,8 +53,6 @@
     const items = page.locator('ion-picker-column-internal:nth-of-type(2) .picker-item:not(.picker-item-empty)');
     await expect(items).toHaveText(['01', '02', '03']);
   });
-<<<<<<< HEAD
-=======
   test('should adjust default parts for allowed hour and minute values', async ({ page }) => {
     /**
      * Mock today's date for testing.
@@ -154,19 +152,4 @@
 
     await expect(todayButton).toHaveClass(/calendar-day-today/);
   });
-});
-
-test('setting value to empty string should treat it as having no date', async ({ page, skip }) => {
-  skip.rtl();
-  skip.mode('ios');
-  await page.setContent(`
-    <ion-datetime value="" locale="en-US"></ion-datetime>
-  `);
-
-  await page.waitForSelector('.datetime-ready');
-
-  // Should render current month with today outlined.
-  const calendarDayToday = page.locator('ion-datetime .calendar-day-today');
-  await expect(calendarDayToday).toBeVisible();
->>>>>>> 1504b888
 });