--- conflicted
+++ resolved
@@ -309,7 +309,49 @@
   });
 });
 
-<<<<<<< HEAD
+test.describe('datetime: RTL set on component', () => {
+  test('should flip icons when RTL is set on component directly', async ({ page, skip }) => {
+    skip.rtl(); // we're setting RTL on the component instead
+    skip.mode('md');
+
+    await page.setContent(`
+      <ion-datetime dir="rtl"></ion-datetime>
+    `);
+
+    const nextPrevIcons = page.locator('ion-datetime .calendar-next-prev ion-icon');
+    await expect(nextPrevIcons.first()).toHaveClass(/flip-rtl/);
+    await expect(nextPrevIcons.last()).toHaveClass(/flip-rtl/);
+  });
+});
+
+test.describe('datetime: clear button', () => {
+  test('should clear the active calendar day', async ({ page, skip }, testInfo) => {
+    skip.rtl();
+    skip.mode('md');
+
+    testInfo.annotations.push({
+      type: 'issue',
+      description: 'https://github.com/ionic-team/ionic-framework/issues/26258',
+    });
+
+    await page.setContent(`
+      <ion-datetime value="2022-11-10" show-clear-button="true"></ion-datetime>
+    `);
+
+    await page.waitForSelector('.datetime-ready');
+
+    const selectedDay = page.locator('ion-datetime .calendar-day-active');
+
+    await expect(selectedDay).toHaveText('10');
+
+    await page.click('ion-datetime #clear-button');
+
+    await page.waitForChanges();
+
+    await expect(selectedDay).toHaveCount(0);
+  });
+});
+
 test.describe('datetime: ionChange', () => {
   test.beforeEach(({ skip }) => {
     skip.rtl();
@@ -335,55 +377,14 @@
   test('should not fire ionChange when programmatically setting a value', async ({ page }) => {
     await page.setContent(`
       <ion-datetime presentation="date" value="2022-01-02"></ion-datetime>
-=======
-test.describe('datetime: RTL set on component', () => {
-  test('should flip icons when RTL is set on component directly', async ({ page, skip }) => {
-    skip.rtl(); // we're setting RTL on the component instead
-    skip.mode('md');
-
-    await page.setContent(`
-      <ion-datetime dir="rtl"></ion-datetime>
-    `);
-
-    const nextPrevIcons = page.locator('ion-datetime .calendar-next-prev ion-icon');
-    await expect(nextPrevIcons.first()).toHaveClass(/flip-rtl/);
-    await expect(nextPrevIcons.last()).toHaveClass(/flip-rtl/);
-  });
-});
-
-test.describe('datetime: clear button', () => {
-  test('should clear the active calendar day', async ({ page, skip }, testInfo) => {
-    skip.rtl();
-    skip.mode('md');
-
-    testInfo.annotations.push({
-      type: 'issue',
-      description: 'https://github.com/ionic-team/ionic-framework/issues/26258',
-    });
-
-    await page.setContent(`
-      <ion-datetime value="2022-11-10" show-clear-button="true"></ion-datetime>
->>>>>>> 7a990ff4
-    `);
-
-    await page.waitForSelector('.datetime-ready');
-
-<<<<<<< HEAD
+    `);
+
+    await page.waitForSelector('.datetime-ready');
+
     const ionChange = await page.spyOnEvent('ionChange');
     const datetime = page.locator('ion-datetime');
 
     await datetime.evaluate((el: HTMLIonDatetimeElement) => (el.value = '2022-01-01'));
     await expect(ionChange).not.toHaveReceivedEvent();
-=======
-    const selectedDay = page.locator('ion-datetime .calendar-day-active');
-
-    await expect(selectedDay).toHaveText('10');
-
-    await page.click('ion-datetime #clear-button');
-
-    await page.waitForChanges();
-
-    await expect(selectedDay).toHaveCount(0);
->>>>>>> 7a990ff4
   });
 });