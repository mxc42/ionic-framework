--- conflicted
+++ resolved
@@ -163,12 +163,6 @@
   refParts: DatetimeParts,
   options: Intl.DateTimeFormatOptions
 ): string => {
-<<<<<<< HEAD
-  const timeString =
-    refParts.hour !== undefined && refParts.minute !== undefined ? ` ${refParts.hour}:${refParts.minute}` : '';
-  const date = new Date(`${refParts.month}/${refParts.day}/${refParts.year}${timeString} GMT+0000`);
-  return new Intl.DateTimeFormat(locale, { ...options, timeZone: 'UTC' }).format(date);
-=======
   const date = getNormalizedDate(refParts);
   return getDateTimeFormat(locale, options).format(date);
 };
@@ -196,7 +190,6 @@
  */
 const getDateTimeFormat = (locale: string, options: Intl.DateTimeFormatOptions) => {
   return new Intl.DateTimeFormat(locale, { ...options, timeZone: 'UTC' });
->>>>>>> eb6fb0d9
 };
 
 /**
