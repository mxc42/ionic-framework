import type { DatetimeParts } from '../datetime-interface';

import { convertDataToISO } from './manipulation';

const getFormattedDayPeriod = (dayPeriod?: string) => {
  if (dayPeriod === undefined) {
    return '';
  }

  return dayPeriod.toUpperCase();
};

export const getLocalizedTime = (locale: string, refParts: DatetimeParts, use24Hour: boolean): string => {
  if (refParts.hour === undefined || refParts.minute === undefined) {
    return 'Invalid Time';
  }

  return new Intl.DateTimeFormat(locale, {
    hour: 'numeric',
    minute: 'numeric',
    timeZone: 'UTC',
    hour12: !use24Hour,
  }).format(new Date(convertDataToISO(refParts)));
};

/**
 * Adds padding to a time value so
 * that it is always 2 digits.
 */
export const addTimePadding = (value: number): string => {
  const valueToString = value.toString();
  if (valueToString.length > 1) {
    return valueToString;
  }

  return `0${valueToString}`;
};

/**
 * Formats the hour value so that it
 * is always 2 digits. Only applies
 * if using 12 hour format.
 */
export const getFormattedHour = (hour: number, use24Hour: boolean): string => {
  if (!use24Hour) {
    return hour.toString();
  }

  return addTimePadding(hour);
};

/**
 * Generates an aria-label to be read by screen readers
 * given a local, a date, and whether or not that date is
 * today's date.
 */
export const generateDayAriaLabel = (locale: string, today: boolean, refParts: DatetimeParts) => {
  if (refParts.day === null) {
    return null;
  }

  /**
   * MM/DD/YYYY will return midnight in the user's timezone.
   */
  const date = new Date(`${refParts.month}/${refParts.day}/${refParts.year} GMT+0000`);

  const labelString = new Intl.DateTimeFormat(locale, {
    weekday: 'long',
    month: 'long',
    day: 'numeric',
    timeZone: 'UTC',
  }).format(date);

  /**
   * If date is today, prepend "Today" so screen readers indicate
   * that the date is today.
   */
  return today ? `Today, ${labelString}` : labelString;
};

/**
 * Gets the day of the week, month, and day
 * Used for the header in MD mode.
 */
export const getMonthAndDay = (locale: string, refParts: DatetimeParts) => {
  const date = new Date(`${refParts.month}/${refParts.day}/${refParts.year} GMT+0000`);
  return new Intl.DateTimeFormat(locale, { weekday: 'short', month: 'short', day: 'numeric', timeZone: 'UTC' }).format(
    date
  );
};

/**
 * Given a locale and a date object,
 * return a formatted string that includes
 * the month name and full year.
 * Example: May 2021
 */
export const getMonthAndYear = (locale: string, refParts: DatetimeParts) => {
  const date = new Date(`${refParts.month}/${refParts.day}/${refParts.year} GMT+0000`);
  return new Intl.DateTimeFormat(locale, { month: 'long', year: 'numeric', timeZone: 'UTC' }).format(date);
};

/**
<<<<<<< HEAD
 * Gets a localized version of "Today"
 * Falls back to "Today" in English for
 * browsers that do not support RelativeTimeFormat.
 */
export const getTodayLabel = (locale: string) => {
  if ('RelativeTimeFormat' in Intl) {
    const label = new Intl.RelativeTimeFormat(locale, { numeric: 'auto' }).format(0, 'day');
    return label.charAt(0).toUpperCase() + label.slice(1);
  } else {
    return 'Today';
  }
=======
 * When calling toISOString(), the browser
 * will convert the date to UTC time by either adding
 * or subtracting the time zone offset.
 * To work around this, we need to either add
 * or subtract the time zone offset to the Date
 * object prior to calling toISOString().
 * This allows us to get an ISO string
 * that is in the user's time zone.
 *
 * Example:
 * Time zone offset is 240
 * Meaning: The browser needs to add 240 minutes
 * to the Date object to get UTC time.
 * What Ionic does: We subtract 240 minutes
 * from the Date object. The browser then adds
 * 240 minutes in toISOString(). The result
 * is a time that is in the user's time zone
 * and not UTC.
 *
 * Note: Some timezones include minute adjustments
 * such as 30 or 45 minutes. This is why we use setMinutes
 * instead of setHours.
 * Example: India Standard Time
 * Timezone offset: -330 = -5.5 hours.
 *
 * List of timezones with 30 and 45 minute timezones:
 * https://www.timeanddate.com/time/time-zones-interesting.html
 */
export const removeDateTzOffset = (date: Date) => {
  const tzOffset = date.getTimezoneOffset();
  date.setMinutes(date.getMinutes() - tzOffset);
  return date;
};

const DATE_AM = removeDateTzOffset(new Date('2022T01:00'));
const DATE_PM = removeDateTzOffset(new Date('2022T13:00'));

/**
 * Formats the locale's string representation of the day period (am/pm) for a given
 * ref parts day period.
 *
 * @param locale The locale to format the day period in.
 * @param value The date string, in ISO format.
 * @returns The localized day period (am/pm) representation of the given value.
 */
export const getLocalizedDayPeriod = (locale: string, dayPeriod: 'am' | 'pm' | undefined) => {
  const date = dayPeriod === 'am' ? DATE_AM : DATE_PM;
  const localizedDayPeriod = new Intl.DateTimeFormat(locale, {
    hour: 'numeric',
    timeZone: 'UTC',
  })
    .formatToParts(date)
    .find((part) => part.type === 'dayPeriod');

  if (localizedDayPeriod) {
    return localizedDayPeriod.value;
  }

  return getFormattedDayPeriod(dayPeriod);
>>>>>>> 6bc0acc4
};<|MERGE_RESOLUTION|>--- conflicted
+++ resolved
@@ -101,7 +101,6 @@
 };
 
 /**
-<<<<<<< HEAD
  * Gets a localized version of "Today"
  * Falls back to "Today" in English for
  * browsers that do not support RelativeTimeFormat.
@@ -113,7 +112,9 @@
   } else {
     return 'Today';
   }
-=======
+}
+
+/**
  * When calling toISOString(), the browser
  * will convert the date to UTC time by either adding
  * or subtracting the time zone offset.
@@ -173,5 +174,4 @@
   }
 
   return getFormattedDayPeriod(dayPeriod);
->>>>>>> 6bc0acc4
 };