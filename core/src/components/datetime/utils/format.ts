--- conflicted
+++ resolved
@@ -35,15 +35,12 @@
      * https://bugs.chromium.org/p/chromium/issues/detail?id=1347316&q=hour12&can=2
      */
     hourCycle: use24Hour ? 'h23' : 'h12',
-<<<<<<< HEAD
     /**
      * Setting Z at the end indicates that this
      * date string is in the UTC time zone. This
      * prevents new Date from adding the time zone
      * offset when getting the ISO string.
      */
-  }).format(new Date(convertDataToISO(refParts) + 'Z'));
-=======
   }).format(
     new Date(
       convertDataToISO({
@@ -62,12 +59,9 @@
         day: 1,
         month: 1,
         ...timeParts,
-        // TODO: FW-1831 will remove the need to manually set the tzOffset to undefined
-        tzOffset: undefined,
-      })
+      }) + 'Z'
     )
   );
->>>>>>> 66f2ecbd
 };
 
 /**
