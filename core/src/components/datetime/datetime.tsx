--- conflicted
+++ resolved
@@ -12,12 +12,6 @@
 import type { PickerColumnItem } from '../picker-column-internal/picker-column-internal-interfaces';
 
 import type {
-<<<<<<< HEAD
-  TitleSelectedDatesFormatter,
-  DatetimePresentation,
-  DatetimeChangeEventDetail,
-  DatetimeParts,
-=======
   DatetimePresentation,
   DatetimeChangeEventDetail,
   DatetimeParts,
@@ -25,7 +19,6 @@
   DatetimeHighlight,
   DatetimeHighlightStyle,
   DatetimeHighlightCallback,
->>>>>>> 085a0c77
 } from './datetime-interface';
 import { isSameDay, warnIfValueOutOfBounds, isBefore, isAfter } from './utils/comparison';
 import {
