--- conflicted
+++ resolved
@@ -299,19 +299,6 @@
        * This allows us to update the current value's date/time display without
        * refocusing or shifting the user's display (leaves the user in place).
        */
-<<<<<<< HEAD
-      const { month, day, year, hour, minute } = parseDate(this.value);
-      const ampm = hour >= 12 ? 'pm' : 'am';
-
-      this.activePartsClone = {
-        ...this.activeParts,
-        month,
-        day,
-        year,
-        hour,
-        minute,
-        ampm
-=======
       const valueDateParts = parseDate(this.value);
       if (valueDateParts) {
         const { month, day, year, hour, minute } = valueDateParts;
@@ -325,7 +312,6 @@
         };
       } else {
         printIonWarning(`Unable to parse date string: ${this.value}. Please provide a valid ISO 8601 datetime string.`);
->>>>>>> eea25d09
       }
 
       /**
@@ -334,9 +320,8 @@
        */
       this.setWorkingParts({
         ...this.workingParts,
-        ampm
+        ampm,
       });
-
     }
 
     this.emitStyle();
@@ -1617,18 +1602,14 @@
     const { workingParts, presentation } = this;
     const timeOnlyPresentation = presentation === 'time';
     const use24Hour = is24Hour(this.locale, this.hourCycle);
-<<<<<<< HEAD
-    const { hours, minutes, am, pm } = generateTime(workingParts, use24Hour ? 'h23' : 'h12', this.minParts, this.maxParts, this.parsedHourValues, this.parsedMinuteValues);
-=======
     const { hours, minutes, am, pm } = generateTime(
-      this.workingParts,
+      workingParts,
       use24Hour ? 'h23' : 'h12',
       this.minParts,
       this.maxParts,
       this.parsedHourValues,
       this.parsedMinuteValues
     );
->>>>>>> eea25d09
 
     const hoursItems = hours.map((hour) => {
       return {
