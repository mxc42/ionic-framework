import type { ComponentInterface, EventEmitter } from '@stencil/core';
import { Component, Element, Event, Host, Method, Prop, State, Watch, h, writeTask } from '@stencil/core';
import { caretDownSharp, caretUpSharp, chevronBack, chevronDown, chevronForward } from 'ionicons/icons';

import { getIonMode } from '../../global/ionic-global';
import type { Color, DatetimeChangeEventDetail, DatetimeParts, Mode, StyleEventDetail } from '../../interface';
import { startFocusVisible } from '../../utils/focus-visible';
import { getElementRoot, raf, renderHiddenInput } from '../../utils/helpers';
import { printIonError, printIonWarning } from '../../utils/logging';
import { isRTL } from '../../utils/rtl';
import { createColorClasses } from '../../utils/theme';
import type { PickerColumnItem } from '../picker-column-internal/picker-column-internal-interfaces';

import {
  generateMonths,
  getDaysOfMonth,
  getDaysOfWeek,
  getToday,
  getMonthColumnData,
  getDayColumnData,
  getYearColumnData,
  getTimeColumnsData,
  getCombinedDateColumnData,
} from './utils/data';
<<<<<<< HEAD
import { getFormattedTime, getMonthAndDay, getMonthAndYear } from './utils/format';
import { is24Hour, isMonthFirstLocale } from './utils/helpers';
=======
import {
  addTimePadding,
  getFormattedHour,
  getLocalizedTime,
  getLocalizedDayPeriod,
  getMonthAndDay,
  getMonthAndYear,
} from './utils/format';
import { is24Hour, isLocaleDayPeriodRTL, isMonthFirstLocale } from './utils/helpers';
>>>>>>> 6bc0acc4
import {
  calculateHourFromAMPM,
  convertDataToISO,
  getEndOfWeek,
  getNextDay,
  getNextMonth,
  getNextWeek,
  getNextYear,
  getPreviousDay,
  getPreviousMonth,
  getPreviousWeek,
  getPreviousYear,
  getStartOfWeek,
} from './utils/manipulation';
import { clampDate, convertToArrayOfNumbers, getPartsFromCalendarDay, parseAmPm, parseDate } from './utils/parse';
import {
  getCalendarDayState,
  isDayDisabled,
  isMonthDisabled,
  isNextMonthDisabled,
  isPrevMonthDisabled,
} from './utils/state';

/**
 * @virtualProp {"ios" | "md"} mode - The mode determines which platform styles to use.
 *
 * @slot title - The title of the datetime.
 * @slot buttons - The buttons in the datetime.
 * @slot time-label - The label for the time selector in the datetime.
 */
@Component({
  tag: 'ion-datetime',
  styleUrls: {
    ios: 'datetime.ios.scss',
    md: 'datetime.md.scss',
  },
  shadow: true,
})
export class Datetime implements ComponentInterface {
  private inputId = `ion-dt-${datetimeIds++}`;
  private calendarBodyRef?: HTMLElement;
  private popoverRef?: HTMLIonPopoverElement;
  private clearFocusVisible?: () => void;
  private overlayIsPresenting = false;

  /**
   * Whether to highlight the active day with a solid circle (as opposed
   * to the outline circle around today). If you don't specify an initial
   * value for the datetime, it doesn't automatically init to a default to
   * avoid unwanted change events firing. If the solid circle were still
   * shown then, it would look like a date had already been selected, which
   * is misleading UX.
   */
  private highlightActiveParts = false;

  private parsedMinuteValues?: number[];
  private parsedHourValues?: number[];
  private parsedMonthValues?: number[];
  private parsedYearValues?: number[];
  private parsedDayValues?: number[];

  private destroyCalendarIO?: () => void;
  private destroyKeyboardMO?: () => void;
  private destroyOverlayListener?: () => void;

  private minParts?: any;
  private maxParts?: any;
  private todayParts = parseDate(getToday());

  private prevPresentation: string | null = null;

  /**
   * Duplicate reference to `activeParts` that does not trigger a re-render of the component.
   * Allows caching an instance of the `activeParts` in between render cycles.
   */
  private activePartsClone!: DatetimeParts;

  @State() showMonthAndYear = false;

  @State() activeParts: DatetimeParts = {
    month: 5,
    day: 28,
    year: 2021,
    hour: 13,
    minute: 52,
    ampm: 'pm',
  };

  @State() workingParts: DatetimeParts = {
    month: 5,
    day: 28,
    year: 2021,
    hour: 13,
    minute: 52,
    ampm: 'pm',
  };

  @Element() el!: HTMLIonDatetimeElement;

  @State() isPresented = false;
  @State() isTimePopoverOpen = false;

  /**
   * The color to use from your application's color palette.
   * Default options are: `"primary"`, `"secondary"`, `"tertiary"`, `"success"`, `"warning"`, `"danger"`, `"light"`, `"medium"`, and `"dark"`.
   * For more information on colors, see [theming](/docs/theming/basics).
   */
  @Prop() color?: Color = 'primary';

  /**
   * The name of the control, which is submitted with the form data.
   */
  @Prop() name: string = this.inputId;

  /**
   * If `true`, the user cannot interact with the datetime.
   */
  @Prop() disabled = false;

  /**
   * If `true`, the datetime appears normal but is not interactive.
   */
  @Prop() readonly = false;

  /**
   * Returns if an individual date (calendar day) is enabled or disabled.
   *
   * If `true`, the day will be enabled/interactive.
   * If `false`, the day will be disabled/non-interactive.
   *
   * The function accepts an ISO 8601 date string of a given day.
   * By default, all days are enabled. Developers can use this function
   * to write custom logic to disable certain days.
   *
   * The function is called for each rendered calendar day, for the previous, current and next month.
   * Custom implementations should be optimized for performance to avoid jank.
   */
  @Prop() isDateEnabled?: (dateIsoString: string) => boolean;

  @Watch('disabled')
  protected disabledChanged() {
    this.emitStyle();
  }

  /**
   * The minimum datetime allowed. Value must be a date string
   * following the
   * [ISO 8601 datetime format standard](https://www.w3.org/TR/NOTE-datetime),
   * such as `1996-12-19`. The format does not have to be specific to an exact
   * datetime. For example, the minimum could just be the year, such as `1994`.
   * Defaults to the beginning of the year, 100 years ago from today.
   */
  @Prop({ mutable: true }) min?: string;

  @Watch('min')
  protected minChanged() {
    this.processMinParts();
  }

  /**
   * The maximum datetime allowed. Value must be a date string
   * following the
   * [ISO 8601 datetime format standard](https://www.w3.org/TR/NOTE-datetime),
   * `1996-12-19`. The format does not have to be specific to an exact
   * datetime. For example, the maximum could just be the year, such as `1994`.
   * Defaults to the end of this year.
   */
  @Prop({ mutable: true }) max?: string;

  @Watch('max')
  protected maxChanged() {
    this.processMaxParts();
  }

  /**
   * Which values you want to select. `'date'` will show
   * a calendar picker to select the month, day, and year. `'time'`
   * will show a time picker to select the hour, minute, and (optionally)
   * AM/PM. `'date-time'` will show the date picker first and time picker second.
   * `'time-date'` will show the time picker first and date picker second.
   */
  @Prop() presentation: 'date-time' | 'time-date' | 'date' | 'time' | 'month' | 'year' | 'month-year' = 'date-time';

  /**
   * The text to display on the picker's cancel button.
   */
  @Prop() cancelText = 'Cancel';

  /**
   * The text to display on the picker's "Done" button.
   */
  @Prop() doneText = 'Done';

  /**
   * The text to display on the picker's "Clear" button.
   */
  @Prop() clearText = 'Clear';

  /**
   * Values used to create the list of selectable years. By default
   * the year values range between the `min` and `max` datetime inputs. However, to
   * control exactly which years to display, the `yearValues` input can take a number, an array
   * of numbers, or string of comma separated numbers. For example, to show upcoming and
   * recent leap years, then this input's value would be `yearValues="2024,2020,2016,2012,2008"`.
   */
  @Prop() yearValues?: number[] | number | string;
  @Watch('yearValues')
  protected yearValuesChanged() {
    this.parsedYearValues = convertToArrayOfNumbers(this.yearValues);
  }

  /**
   * Values used to create the list of selectable months. By default
   * the month values range from `1` to `12`. However, to control exactly which months to
   * display, the `monthValues` input can take a number, an array of numbers, or a string of
   * comma separated numbers. For example, if only summer months should be shown, then this
   * input value would be `monthValues="6,7,8"`. Note that month numbers do *not* have a
   * zero-based index, meaning January's value is `1`, and December's is `12`.
   */
  @Prop() monthValues?: number[] | number | string;
  @Watch('monthValues')
  protected monthValuesChanged() {
    this.parsedMonthValues = convertToArrayOfNumbers(this.monthValues);
  }

  /**
   * Values used to create the list of selectable days. By default
   * every day is shown for the given month. However, to control exactly which days of
   * the month to display, the `dayValues` input can take a number, an array of numbers, or
   * a string of comma separated numbers. Note that even if the array days have an invalid
   * number for the selected month, like `31` in February, it will correctly not show
   * days which are not valid for the selected month.
   */
  @Prop() dayValues?: number[] | number | string;
  @Watch('dayValues')
  protected dayValuesChanged() {
    this.parsedDayValues = convertToArrayOfNumbers(this.dayValues);
  }

  /**
   * Values used to create the list of selectable hours. By default
   * the hour values range from `0` to `23` for 24-hour, or `1` to `12` for 12-hour. However,
   * to control exactly which hours to display, the `hourValues` input can take a number, an
   * array of numbers, or a string of comma separated numbers.
   */
  @Prop() hourValues?: number[] | number | string;
  @Watch('hourValues')
  protected hourValuesChanged() {
    this.parsedHourValues = convertToArrayOfNumbers(this.hourValues);
  }

  /**
   * Values used to create the list of selectable minutes. By default
   * the minutes range from `0` to `59`. However, to control exactly which minutes to display,
   * the `minuteValues` input can take a number, an array of numbers, or a string of comma
   * separated numbers. For example, if the minute selections should only be every 15 minutes,
   * then this input value would be `minuteValues="0,15,30,45"`.
   */
  @Prop() minuteValues?: number[] | number | string;
  @Watch('minuteValues')
  protected minuteValuesChanged() {
    this.parsedMinuteValues = convertToArrayOfNumbers(this.minuteValues);
  }

  @Watch('activeParts')
  protected activePartsChanged() {
    this.activePartsClone = this.activeParts;
  }

  /**
   * The locale to use for `ion-datetime`. This
   * impacts month and day name formatting.
   * The `'default'` value refers to the default
   * locale set by your device.
   */
  @Prop() locale = 'default';

  /**
   * The first day of the week to use for `ion-datetime`. The
   * default value is `0` and represents Sunday.
   */
  @Prop() firstDayOfWeek = 0;

  /**
   * The value of the datetime as a valid ISO 8601 datetime string.
   */
  @Prop({ mutable: true }) value?: string | null;

  /**
   * Update the datetime value when the value changes
   */
  @Watch('value')
  protected valueChanged() {
    if (this.hasValue()) {
      /**
       * Clones the value of the `activeParts` to the private clone, to update
       * the date display on the current render cycle without causing another render.
       *
       * This allows us to update the current value's date/time display without
       * refocusing or shifting the user's display (leaves the user in place).
       */
      const valueDateParts = parseDate(this.value);
      if (valueDateParts) {
        const { month, day, year, hour, minute } = valueDateParts;
        const ampm = hour >= 12 ? 'pm' : 'am';

        this.activePartsClone = {
          ...this.activeParts,
          month,
          day,
          year,
          hour,
          minute,
          ampm,
        };

        /**
         * The working parts am/pm value must be updated when the value changes, to
         * ensure the time picker hour column values are generated correctly.
         */
        this.setWorkingParts({
          ...this.workingParts,
          ampm,
        });
      } else {
        printIonWarning(`Unable to parse date string: ${this.value}. Please provide a valid ISO 8601 datetime string.`);
      }
    }

    this.emitStyle();
    this.ionChange.emit({
      value: this.value,
    });
  }

  /**
   * If `true`, a header will be shown above the calendar
   * picker. On `ios` mode this will include the
   * slotted title, and on `md` mode this will include
   * the slotted title and the selected date.
   */
  @Prop() showDefaultTitle = false;

  /**
   * If `true`, the default "Cancel" and "OK" buttons
   * will be rendered at the bottom of the `ion-datetime`
   * component. Developers can also use the `button` slot
   * if they want to customize these buttons. If custom
   * buttons are set in the `button` slot then the
   * default buttons will not be rendered.
   */
  @Prop() showDefaultButtons = false;

  /**
   * If `true`, a "Clear" button will be rendered alongside
   * the default "Cancel" and "OK" buttons at the bottom of the `ion-datetime`
   * component. Developers can also use the `button` slot
   * if they want to customize these buttons. If custom
   * buttons are set in the `button` slot then the
   * default buttons will not be rendered.
   */
  @Prop() showClearButton = false;

  /**
   * If `true`, the default "Time" label will be rendered
   * for the time selector of the `ion-datetime` component.
   * Developers can also use the `time-label` slot
   * if they want to customize this label. If a custom
   * label is set in the `time-label` slot then the
   * default label will not be rendered.
   */
  @Prop() showDefaultTimeLabel = true;

  /**
   * The hour cycle of the `ion-datetime`. If no value is set, this is
   * specified by the current locale.
   */
  @Prop() hourCycle?: 'h23' | 'h12';

  /**
   * If `cover`, the `ion-datetime` will expand to cover the full width of its container.
   * If `fixed`, the `ion-datetime` will have a fixed width.
   */
  @Prop() size: 'cover' | 'fixed' = 'fixed';

  /**
   * If `true`, a wheel picker will be rendered instead of a calendar grid
   * where possible. If `false`, a calendar grid will be rendered instead of
   * a wheel picker where possible.
   *
   * A wheel picker can be rendered instead of a grid when `presentation` is
   * one of the following values: `'date'`, `'date-time'`, or `'time-date'`.
   *
   * A wheel picker will always be rendered regardless of
   * the `preferWheel` value when `presentation` is one of the following values:
   * `'time'`, `'month'`, `'month-year'`, or `'year'`.
   */
  @Prop() preferWheel = false;

  /**
   * Emitted when the datetime selection was cancelled.
   */
  @Event() ionCancel!: EventEmitter<void>;

  /**
   * Emitted when the value (selected date) has changed.
   */
  @Event() ionChange!: EventEmitter<DatetimeChangeEventDetail>;

  /**
   * Emitted when the datetime has focus.
   */
  @Event() ionFocus!: EventEmitter<void>;

  /**
   * Emitted when the datetime loses focus.
   */
  @Event() ionBlur!: EventEmitter<void>;

  /**
   * Emitted when the styles change.
   * @internal
   */
  @Event() ionStyle!: EventEmitter<StyleEventDetail>;

  /**
   * Confirms the selected datetime value, updates the
   * `value` property, and optionally closes the popover
   * or modal that the datetime was presented in.
   */
  @Method()
  async confirm(closeOverlay = false) {
    /**
     * We only update the value if the presentation is not a calendar picker,
     * or if `highlightActiveParts` is true; indicating that the user
     * has selected a date from the calendar picker.
     *
     * Otherwise "today" would accidentally be set as the value.
     */
    if (this.highlightActiveParts || !this.isCalendarPicker) {
      /**
       * Prevent convertDataToISO from doing any
       * kind of transformation based on timezone
       * This cancels out any change it attempts to make
       *
       * Important: Take the timezone offset based on
       * the date that is currently selected, otherwise
       * there can be 1 hr difference when dealing w/ DST
       */
      const date = new Date(convertDataToISO(this.activeParts));
      this.activeParts.tzOffset = date.getTimezoneOffset() * -1;

      this.value = convertDataToISO(this.activeParts);
    }

    if (closeOverlay) {
      this.closeParentOverlay();
    }
  }

  /**
   * Resets the internal state of the datetime but does not update the value.
   * Passing a valid ISO-8601 string will reset the state of the component to the provided date.
   * If no value is provided, the internal state will be reset to the clamped value of the min, max and today.
   */
  @Method()
  async reset(startDate?: string) {
    this.processValue(startDate);
  }

  /**
   * Emits the ionCancel event and
   * optionally closes the popover
   * or modal that the datetime was
   * presented in.
   */
  @Method()
  async cancel(closeOverlay = false) {
    this.ionCancel.emit();

    if (closeOverlay) {
      this.closeParentOverlay();
    }
  }

  private closeParentOverlay = () => {
    const popoverOrModal = this.el.closest('ion-modal, ion-popover') as
      | HTMLIonModalElement
      | HTMLIonPopoverElement
      | null;
    if (popoverOrModal) {
      popoverOrModal.dismiss();
    }
  };

  private setWorkingParts = (parts: DatetimeParts) => {
    this.workingParts = {
      ...parts,
    };
  };

  private setActiveParts = (parts: DatetimeParts) => {
    this.activeParts = {
      ...parts,
    };

    const hasSlottedButtons = this.el.querySelector('[slot="buttons"]') !== null;
    if (hasSlottedButtons || this.showDefaultButtons) {
      return;
    }

    this.confirm();
  };

  private get isCalendarPicker() {
    const { presentation } = this;
    return presentation === 'date' || presentation === 'date-time' || presentation === 'time-date';
  }

  /**
   * Stencil sometimes sets calendarBodyRef to null on rerender, even though
   * the element is present. Query for it manually as a fallback.
   *
   * TODO(FW-901) Remove when issue is resolved: https://github.com/ionic-team/stencil/issues/3253
   */
  private getCalendarBodyEl = () => {
    return this.calendarBodyRef || this.el.shadowRoot?.querySelector('.calendar-body');
  };

  private initializeKeyboardListeners = () => {
    const calendarBodyRef = this.getCalendarBodyEl();
    if (!calendarBodyRef) {
      return;
    }

    const root = this.el!.shadowRoot!;

    /**
     * Get a reference to the month
     * element we are currently viewing.
     */
    const currentMonth = calendarBodyRef.querySelector('.calendar-month:nth-of-type(2)')!;

    /**
     * When focusing the calendar body, we want to pass focus
     * to the working day, but other days should
     * only be accessible using the arrow keys. Pressing
     * Tab should jump between bodies of selectable content.
     */
    const checkCalendarBodyFocus = (ev: MutationRecord[]) => {
      const record = ev[0];

      /**
       * If calendar body was already focused
       * when this fired or if the calendar body
       * if not currently focused, we should not re-focus
       * the inner day.
       */
      if (record.oldValue?.includes('ion-focused') || !calendarBodyRef.classList.contains('ion-focused')) {
        return;
      }

      this.focusWorkingDay(currentMonth);
    };
    const mo = new MutationObserver(checkCalendarBodyFocus);
    mo.observe(calendarBodyRef, { attributeFilter: ['class'], attributeOldValue: true });

    this.destroyKeyboardMO = () => {
      mo?.disconnect();
    };

    /**
     * We must use keydown not keyup as we want
     * to prevent scrolling when using the arrow keys.
     */
    calendarBodyRef.addEventListener('keydown', (ev: KeyboardEvent) => {
      const activeElement = root.activeElement;
      if (!activeElement || !activeElement.classList.contains('calendar-day')) {
        return;
      }

      const parts = getPartsFromCalendarDay(activeElement as HTMLElement);

      let partsToFocus: DatetimeParts | undefined;
      switch (ev.key) {
        case 'ArrowDown':
          ev.preventDefault();
          partsToFocus = getNextWeek(parts);
          break;
        case 'ArrowUp':
          ev.preventDefault();
          partsToFocus = getPreviousWeek(parts);
          break;
        case 'ArrowRight':
          ev.preventDefault();
          partsToFocus = getNextDay(parts);
          break;
        case 'ArrowLeft':
          ev.preventDefault();
          partsToFocus = getPreviousDay(parts);
          break;
        case 'Home':
          ev.preventDefault();
          partsToFocus = getStartOfWeek(parts);
          break;
        case 'End':
          ev.preventDefault();
          partsToFocus = getEndOfWeek(parts);
          break;
        case 'PageUp':
          ev.preventDefault();
          partsToFocus = ev.shiftKey ? getPreviousYear(parts) : getPreviousMonth(parts);
          break;
        case 'PageDown':
          ev.preventDefault();
          partsToFocus = ev.shiftKey ? getNextYear(parts) : getNextMonth(parts);
          break;
        /**
         * Do not preventDefault here
         * as we do not want to override other
         * browser defaults such as pressing Enter/Space
         * to select a day.
         */
        default:
          return;
      }

      /**
       * If the day we want to move focus to is
       * disabled, do not do anything.
       */
      if (isDayDisabled(partsToFocus, this.minParts, this.maxParts)) {
        return;
      }

      this.setWorkingParts({
        ...this.workingParts,
        ...partsToFocus,
      });

      /**
       * Give view a chance to re-render
       * then move focus to the new working day
       */
      requestAnimationFrame(() => this.focusWorkingDay(currentMonth));
    });
  };

  private focusWorkingDay = (currentMonth: Element) => {
    /**
     * Get the number of padding days so
     * we know how much to offset our next selector by
     * to grab the correct calenday-day element.
     */
    const padding = currentMonth.querySelectorAll('.calendar-day-padding');
    const { day } = this.workingParts;

    if (day === null) {
      return;
    }

    /**
     * Get the calendar day element
     * and focus it.
     */
    const dayEl = currentMonth.querySelector(
      `.calendar-day:nth-of-type(${padding.length + day})`
    ) as HTMLElement | null;
    if (dayEl) {
      dayEl.focus();
    }
  };

  private processMinParts = () => {
    if (this.min === undefined) {
      this.minParts = undefined;
      return;
    }

    const { month, day, year, hour, minute } = parseDate(this.min);

    this.minParts = {
      month,
      day,
      year,
      hour,
      minute,
    };
  };

  private processMaxParts = () => {
    if (this.max === undefined) {
      this.maxParts = undefined;
      return;
    }

    const { month, day, year, hour, minute } = parseDate(this.max);

    this.maxParts = {
      month,
      day,
      year,
      hour,
      minute,
    };
  };

  private initializeCalendarIOListeners = () => {
    const calendarBodyRef = this.getCalendarBodyEl();
    if (!calendarBodyRef) {
      return;
    }

    const mode = getIonMode(this);

    /**
     * For performance reasons, we only render 3
     * months at a time: The current month, the previous
     * month, and the next month. We have IntersectionObservers
     * on the previous and next month elements to append/prepend
     * new months.
     *
     * We can do this because Stencil is smart enough to not
     * re-create the .calendar-month containers, but rather
     * update the content within those containers.
     *
     * As an added bonus, WebKit has some troubles with
     * scroll-snap-stop: always, so not rendering all of
     * the months in a row allows us to mostly sidestep
     * that issue.
     */
    const months = calendarBodyRef.querySelectorAll('.calendar-month');

    const startMonth = months[0] as HTMLElement;
    const workingMonth = months[1] as HTMLElement;
    const endMonth = months[2] as HTMLElement;

    /**
     * Before setting up the IntersectionObserver,
     * scroll the middle month into view.
     * scrollIntoView() will scroll entire page
     * if element is not in viewport. Use scrollLeft instead.
     */
    let endIO: IntersectionObserver | undefined;
    let startIO: IntersectionObserver | undefined;
    writeTask(() => {
      calendarBodyRef.scrollLeft = startMonth.clientWidth * (isRTL(this.el) ? -1 : 1);
      const ioCallback = (callbackType: 'start' | 'end', entries: IntersectionObserverEntry[]) => {
        const refIO = callbackType === 'start' ? startIO : endIO;
        const refMonth = callbackType === 'start' ? startMonth : endMonth;
        const refMonthFn = callbackType === 'start' ? getPreviousMonth : getNextMonth;

        /**
         * If the month is not fully in view, do not do anything
         */
        const ev = entries[0];
        if (!ev.isIntersecting) {
          return;
        }

        /**
         * When presenting an inline overlay,
         * subsequent presentations will cause
         * the IO to fire again (since the overlay
         * is now visible and therefore the calendar
         * months are intersecting).
         */
        if (this.overlayIsPresenting) {
          this.overlayIsPresenting = false;
          return;
        }

        const { month, year, day } = refMonthFn(this.workingParts);

        if (
          isMonthDisabled(
            { month, year, day: null },
            {
              minParts: { ...this.minParts, day: null },
              maxParts: { ...this.maxParts, day: null },
            }
          )
        ) {
          return;
        }

        /**
         * On iOS, we need to set pointer-events: none
         * when the user is almost done with the gesture
         * so that they cannot quickly swipe while
         * the scrollable container is snapping.
         * Updating the container while snapping
         * causes WebKit to snap incorrectly.
         */
        if (mode === 'ios') {
          const ratio = ev.intersectionRatio;
          // `maxTouchPoints` will be 1 in device preview, but > 1 on device
          const shouldDisable = Math.abs(ratio - 0.7) <= 0.1 && navigator.maxTouchPoints > 1;

          if (shouldDisable) {
            calendarBodyRef.style.setProperty('pointer-events', 'none');
            return;
          }
        }

        /**
         * Prevent scrolling for other browsers
         * to give the DOM time to update and the container
         * time to properly snap.
         */
        calendarBodyRef.style.setProperty('overflow', 'hidden');

        /**
         * Remove the IO temporarily
         * otherwise you can sometimes get duplicate
         * events when rubber banding.
         */
        if (refIO === undefined) {
          return;
        }
        refIO.disconnect();

        /**
         * Use a writeTask here to ensure
         * that the state is updated and the
         * correct month is scrolled into view
         * in the same frame. This is not
         * typically a problem on newer devices
         * but older/slower device may have a flicker
         * if we did not do this.
         */
        writeTask(() => {
          // Disconnect all active intersection observers
          // to avoid a re-render causing a duplicate event.
          if (this.destroyCalendarIO) {
            this.destroyCalendarIO();
          }

          raf(() => {
            this.setWorkingParts({
              ...this.workingParts,
              month,
              day: day!,
              year,
            });

            calendarBodyRef.scrollLeft = workingMonth.clientWidth * (isRTL(this.el) ? -1 : 1);
            calendarBodyRef.style.removeProperty('overflow');
            calendarBodyRef.style.removeProperty('pointer-events');

            endIO?.observe(endMonth);
            startIO?.observe(startMonth);
          });

          /**
           * Now that state has been updated
           * and the correct month is in view,
           * we can resume the IO.
           */
          if (refIO === undefined) {
            return;
          }
          refIO.observe(refMonth);
        });
      };

      const threshold =
        mode === 'ios' && typeof navigator !== 'undefined' && navigator.maxTouchPoints > 1 ? [0.7, 1] : 1;

      // Intersection observers cannot accurately detect the
      // intersection with a threshold of 1, when the observed
      // element width is a sub-pixel value (i.e. 334.05px).
      // Setting a root margin to 1px solves the issue.
      const rootMargin = '1px';

      /**
       * Listen on the first month to
       * prepend a new month and on the last
       * month to append a new month.
       * The 0.7 threshold is required on ios
       * so that we can remove pointer-events
       * when adding new months.
       * Adding to a scroll snapping container
       * while the container is snapping does not
       * completely work as expected in WebKit.
       * Adding pointer-events: none allows us to
       * avoid these issues.
       *
       * This should be fine on Chromium, but
       * when you set pointer-events: none
       * it applies to active gestures which is not
       * something WebKit does.
       */

      endIO = new IntersectionObserver((ev) => ioCallback('end', ev), {
        threshold,
        root: calendarBodyRef,
        rootMargin,
      });
      endIO.observe(endMonth);

      startIO = new IntersectionObserver((ev) => ioCallback('start', ev), {
        threshold,
        root: calendarBodyRef,
        rootMargin,
      });
      startIO.observe(startMonth);

      this.destroyCalendarIO = () => {
        endIO?.disconnect();
        startIO?.disconnect();
      };
    });
  };

  connectedCallback() {
    this.clearFocusVisible = startFocusVisible(this.el).destroy;
  }

  disconnectedCallback() {
    if (this.clearFocusVisible) {
      this.clearFocusVisible();
      this.clearFocusVisible = undefined;
    }
  }

  /**
   * Clean up all listeners except for the overlay
   * listener. This is so that we can re-create the listeners
   * if the datetime has been hidden/presented by a modal or popover.
   */
  private destroyInteractionListeners = () => {
    const { destroyCalendarIO, destroyKeyboardMO } = this;

    if (destroyCalendarIO !== undefined) {
      destroyCalendarIO();
    }

    if (destroyKeyboardMO !== undefined) {
      destroyKeyboardMO();
    }
  };

  private initializeListeners() {
    this.initializeCalendarIOListeners();
    this.initializeKeyboardListeners();
    this.initializeOverlayListener();
  }

  componentDidLoad() {
    /**
     * If a scrollable element is hidden using `display: none`,
     * it will not have a scroll height meaning we cannot scroll elements
     * into view. As a result, we will need to wait for the datetime to become
     * visible if used inside of a modal or a popover otherwise the scrollable
     * areas will not have the correct values snapped into place.
     */
    const visibleCallback = (entries: IntersectionObserverEntry[]) => {
      const ev = entries[0];
      if (!ev.isIntersecting) {
        return;
      }

      this.initializeListeners();

      /**
       * TODO: Datetime needs a frame to ensure that it
       * can properly scroll contents into view. As a result
       * we hide the scrollable content until after that frame
       * so users do not see the content quickly shifting. The downside
       * is that the content will pop into view a frame after. Maybe there
       * is a better way to handle this?
       */
      writeTask(() => {
        this.el.classList.add('datetime-ready');
      });
    };
    const visibleIO = new IntersectionObserver(visibleCallback, { threshold: 0.01 });

    /**
     * Use raf to avoid a race condition between the component loading and
     * its display animation starting (such as when shown in a modal). This
     * could cause the datetime to start at a visibility of 0, erroneously
     * triggering the `hiddenIO` observer below.
     */
    raf(() => visibleIO?.observe(this.el));

    /**
     * We need to clean up listeners when the datetime is hidden
     * in a popover/modal so that we can properly scroll containers
     * back into view if they are re-presented. When the datetime is hidden
     * the scroll areas have scroll widths/heights of 0px, so any snapping
     * we did originally has been lost.
     */
    const hiddenCallback = (entries: IntersectionObserverEntry[]) => {
      const ev = entries[0];
      if (ev.isIntersecting) {
        return;
      }

      this.destroyInteractionListeners();

      writeTask(() => {
        this.el.classList.remove('datetime-ready');
      });
    };
    const hiddenIO = new IntersectionObserver(hiddenCallback, { threshold: 0 });
    raf(() => hiddenIO?.observe(this.el));

    /**
     * Datetime uses Ionic components that emit
     * ionFocus and ionBlur. These events are
     * composed meaning they will cross
     * the shadow dom boundary. We need to
     * stop propagation on these events otherwise
     * developers will see 2 ionFocus or 2 ionBlur
     * events at a time.
     */
    const root = getElementRoot(this.el);
    root.addEventListener('ionFocus', (ev: Event) => ev.stopPropagation());
    root.addEventListener('ionBlur', (ev: Event) => ev.stopPropagation());
  }

  /**
   * When the presentation is changed, all calendar content is recreated,
   * so we need to re-init behavior with the new elements.
   */
  componentDidRender() {
    const { presentation, prevPresentation } = this;

    if (prevPresentation === null) {
      this.prevPresentation = presentation;
      return;
    }

    if (presentation === prevPresentation) {
      return;
    }
    this.prevPresentation = presentation;

    this.destroyInteractionListeners();
    if (this.destroyOverlayListener !== undefined) {
      this.destroyOverlayListener();
    }

    this.initializeListeners();
  }

  /**
   * When doing subsequent presentations of an inline
   * overlay, the IO callback will fire again causing
   * the calendar to go back one month. We need to listen
   * for the presentation of the overlay so we can properly
   * cancel that IO callback.
   */
  private initializeOverlayListener = () => {
    const overlay = this.el.closest('ion-popover, ion-modal');
    if (overlay === null) {
      return;
    }

    const overlayListener = () => {
      this.overlayIsPresenting = true;
    };

    overlay.addEventListener('willPresent', overlayListener);

    this.destroyOverlayListener = () => {
      overlay.removeEventListener('willPresent', overlayListener);
    };
  };

  private processValue = (value?: string | null) => {
    this.highlightActiveParts = !!value;
    const valueToProcess = parseDate(value || getToday());
    const { month, day, year, hour, minute, tzOffset } = clampDate(valueToProcess, this.minParts, this.maxParts);
    const ampm = parseAmPm(hour!);

    this.setWorkingParts({
      month,
      day,
      year,
      hour,
      minute,
      tzOffset,
      ampm,
    });

    this.activeParts = {
      month,
      day,
      year,
      hour,
      minute,
      tzOffset,
      ampm,
    };
  };

  componentWillLoad() {
    this.processMinParts();
    this.processMaxParts();
    this.processValue(this.value);
    this.parsedHourValues = convertToArrayOfNumbers(this.hourValues);
    this.parsedMinuteValues = convertToArrayOfNumbers(this.minuteValues);
    this.parsedMonthValues = convertToArrayOfNumbers(this.monthValues);
    this.parsedYearValues = convertToArrayOfNumbers(this.yearValues);
    this.parsedDayValues = convertToArrayOfNumbers(this.dayValues);
    this.emitStyle();
  }

  private emitStyle() {
    this.ionStyle.emit({
      interactive: true,
      datetime: true,
      'interactive-disabled': this.disabled,
    });
  }

  private onFocus = () => {
    this.ionFocus.emit();
  };

  private onBlur = () => {
    this.ionBlur.emit();
  };

  private hasValue = () => {
    return this.value != null && this.value !== '';
  };

  private nextMonth = () => {
    const calendarBodyRef = this.getCalendarBodyEl();
    if (!calendarBodyRef) {
      return;
    }

    const nextMonth = calendarBodyRef.querySelector('.calendar-month:last-of-type');
    if (!nextMonth) {
      return;
    }

    const left = (nextMonth as HTMLElement).offsetWidth * 2;

    calendarBodyRef.scrollTo({
      top: 0,
      left: left * (isRTL(this.el) ? -1 : 1),
      behavior: 'smooth',
    });
  };

  private prevMonth = () => {
    const calendarBodyRef = this.getCalendarBodyEl();
    if (!calendarBodyRef) {
      return;
    }

    const prevMonth = calendarBodyRef.querySelector('.calendar-month:first-of-type');
    if (!prevMonth) {
      return;
    }

    calendarBodyRef.scrollTo({
      top: 0,
      left: 0,
      behavior: 'smooth',
    });
  };

  private toggleMonthAndYearView = () => {
    this.showMonthAndYear = !this.showMonthAndYear;
  };

  /**
   * Universal render methods
   * These are pieces of datetime that
   * are rendered independently of presentation.
   */

  private renderFooter() {
    const { showDefaultButtons, showClearButton } = this;
    const hasSlottedButtons = this.el.querySelector('[slot="buttons"]') !== null;
    if (!hasSlottedButtons && !showDefaultButtons && !showClearButton) {
      return;
    }

    const clearButtonClick = () => {
      this.reset();
      this.value = undefined;
    };

    /**
     * By default we render two buttons:
     * Cancel - Dismisses the datetime and
     * does not update the `value` prop.
     * OK - Dismisses the datetime and
     * updates the `value` prop.
     */
    return (
      <div class="datetime-footer">
        <div class="datetime-buttons">
          <div
            class={{
              ['datetime-action-buttons']: true,
              ['has-clear-button']: this.showClearButton,
            }}
          >
            <slot name="buttons">
              <ion-buttons>
                {showDefaultButtons && (
                  <ion-button id="cancel-button" color={this.color} onClick={() => this.cancel(true)}>
                    {this.cancelText}
                  </ion-button>
                )}
                <div>
                  {showClearButton && (
                    <ion-button id="clear-button" color={this.color} onClick={() => clearButtonClick()}>
                      {this.clearText}
                    </ion-button>
                  )}
                  {showDefaultButtons && (
                    <ion-button id="confirm-button" color={this.color} onClick={() => this.confirm(true)}>
                      {this.doneText}
                    </ion-button>
                  )}
                </div>
              </ion-buttons>
            </slot>
          </div>
        </div>
      </div>
    );
  }

  /**
   * Wheel picker render methods
   */

  private renderWheelPicker(forcePresentation: string = this.presentation) {
    /**
     * If presentation="time-date" we switch the
     * order of the render array here instead of
     * manually reordering each date/time picker
     * column with CSS. This allows for additional
     * flexibility if we need to render subsets
     * of the date/time data or do additional ordering
     * within the child render functions.
     */
    const renderArray =
      forcePresentation === 'time-date'
        ? [this.renderTimePickerColumns(forcePresentation), this.renderDatePickerColumns(forcePresentation)]
        : [this.renderDatePickerColumns(forcePresentation), this.renderTimePickerColumns(forcePresentation)];
    return <ion-picker-internal>{renderArray}</ion-picker-internal>;
  }

  private renderDatePickerColumns(forcePresentation: string) {
    return forcePresentation === 'date-time' || forcePresentation === 'time-date'
      ? this.renderCombinedDatePickerColumn()
      : this.renderIndividualDatePickerColumns(forcePresentation);
  }

  private renderCombinedDatePickerColumn() {
    const { workingParts, locale, minParts, maxParts, todayParts, isDateEnabled } = this;

    /**
     * By default, generate a range of 3 months:
     * Previous month, current month, and next month
     */
    const monthsToRender = generateMonths(workingParts);

    /**
     * generateMonths returns the day data as well,
     * but we do not want the day value to act as a max/min
     * on the data we are going to generate.
     */
    for (let i = 0; i <= monthsToRender.length - 1; i++) {
      monthsToRender[i].day = null;
    }

    /**
     * If developers have provided their own
     * min/max values, use that instead. Otherwise,
     * fallback to the default range of 3 months.
     */
    const min = minParts || monthsToRender[0];
    const max = maxParts || monthsToRender[monthsToRender.length - 1];

    const result = getCombinedDateColumnData(
      locale,
      workingParts,
      todayParts,
      min,
      max,
      this.parsedDayValues,
      this.parsedMonthValues
    );
    let items = result.items;
    const parts = result.parts;

    if (isDateEnabled) {
      items = items.map((itemObject, index) => {
        const referenceParts = parts[index];

        let disabled;
        try {
          /**
           * The `isDateEnabled` implementation is try-catch wrapped
           * to prevent exceptions in the user's function from
           * interrupting the calendar rendering.
           */
          disabled = !isDateEnabled(convertDataToISO(referenceParts));
        } catch (e) {
          printIonError(
            'Exception thrown from provided `isDateEnabled` function. Please check your function and try again.',
            e
          );
        }

        return {
          ...itemObject,
          disabled,
        };
      });
    }

    /**
     * If we have selected a day already, then default the column
     * to that value. Otherwise, default it to today.
     */
    const todayString = workingParts.day
      ? `${workingParts.year}-${workingParts.month}-${workingParts.day}`
      : `${todayParts.year}-${todayParts.month}-${todayParts.day}`;

    return (
      <ion-picker-column-internal
        class="date-column"
        color={this.color}
        items={items}
        value={todayString}
        onIonChange={(ev: CustomEvent) => {
          // Due to a Safari 14 issue we need to destroy
          // the intersection observer before we update state
          // and trigger a re-render.
          if (this.destroyCalendarIO) {
            this.destroyCalendarIO();
          }

          const { value } = ev.detail;
          const findPart = parts.find(({ month, day, year }) => value === `${year}-${month}-${day}`);

          this.setWorkingParts({
            ...this.workingParts,
            ...findPart,
          });

          this.setActiveParts({
            ...this.activeParts,
            ...findPart,
          });

          // We can re-attach the intersection observer after
          // the working parts have been updated.
          this.initializeCalendarIOListeners();

          ev.stopPropagation();
        }}
      ></ion-picker-column-internal>
    );
  }

  private renderIndividualDatePickerColumns(forcePresentation: string) {
    const { workingParts, isDateEnabled } = this;
    const shouldRenderMonths = forcePresentation !== 'year' && forcePresentation !== 'time';
    const months = shouldRenderMonths
      ? getMonthColumnData(this.locale, workingParts, this.minParts, this.maxParts, this.parsedMonthValues)
      : [];

    const shouldRenderDays = forcePresentation === 'date';
    let days = shouldRenderDays
      ? getDayColumnData(this.locale, workingParts, this.minParts, this.maxParts, this.parsedDayValues)
      : [];

    if (isDateEnabled) {
      days = days.map((dayObject) => {
        const referenceParts = { month: workingParts.month, day: dayObject.value, year: workingParts.year };

        let disabled;
        try {
          /**
           * The `isDateEnabled` implementation is try-catch wrapped
           * to prevent exceptions in the user's function from
           * interrupting the calendar rendering.
           */
          disabled = !isDateEnabled(convertDataToISO(referenceParts));
        } catch (e) {
          printIonError(
            'Exception thrown from provided `isDateEnabled` function. Please check your function and try again.',
            e
          );
        }

        return {
          ...dayObject,
          disabled,
        };
      });
    }

    const shouldRenderYears = forcePresentation !== 'month' && forcePresentation !== 'time';
    const years = shouldRenderYears
      ? getYearColumnData(this.todayParts, this.minParts, this.maxParts, this.parsedYearValues)
      : [];

    return [this.renderMonthPickerColumn(months), this.renderDayPickerColumn(days), this.renderYearPickerColumn(years)];
  }

  private renderDayPickerColumn(days: PickerColumnItem[]) {
    if (days.length === 0) {
      return [];
    }

    const { workingParts } = this;

    return (
      <ion-picker-column-internal
        class="day-column"
        color={this.color}
        items={days}
        value={workingParts.day || this.todayParts.day}
        onIonChange={(ev: CustomEvent) => {
          // Due to a Safari 14 issue we need to destroy
          // the intersection observer before we update state
          // and trigger a re-render.
          if (this.destroyCalendarIO) {
            this.destroyCalendarIO();
          }

          this.setWorkingParts({
            ...this.workingParts,
            day: ev.detail.value,
          });

          this.setActiveParts({
            ...this.activeParts,
            day: ev.detail.value,
          });

          // We can re-attach the intersection observer after
          // the working parts have been updated.
          this.initializeCalendarIOListeners();

          ev.stopPropagation();
        }}
      ></ion-picker-column-internal>
    );
  }

  private renderMonthPickerColumn(months: PickerColumnItem[]) {
    if (months.length === 0) {
      return [];
    }

    const { workingParts } = this;

    return (
      <ion-picker-column-internal
        class="month-column"
        color={this.color}
        items={months}
        value={workingParts.month}
        onIonChange={(ev: CustomEvent) => {
          // Due to a Safari 14 issue we need to destroy
          // the intersection observer before we update state
          // and trigger a re-render.
          if (this.destroyCalendarIO) {
            this.destroyCalendarIO();
          }

          this.setWorkingParts({
            ...this.workingParts,
            month: ev.detail.value,
          });

          this.setActiveParts({
            ...this.activeParts,
            month: ev.detail.value,
          });

          // We can re-attach the intersection observer after
          // the working parts have been updated.
          this.initializeCalendarIOListeners();

          ev.stopPropagation();
        }}
      ></ion-picker-column-internal>
    );
  }
  private renderYearPickerColumn(years: PickerColumnItem[]) {
    if (years.length === 0) {
      return [];
    }

    const { workingParts } = this;

    return (
      <ion-picker-column-internal
        class="year-column"
        color={this.color}
        items={years}
        value={workingParts.year}
        onIonChange={(ev: CustomEvent) => {
          // Due to a Safari 14 issue we need to destroy
          // the intersection observer before we update state
          // and trigger a re-render.
          if (this.destroyCalendarIO) {
            this.destroyCalendarIO();
          }

          this.setWorkingParts({
            ...this.workingParts,
            year: ev.detail.value,
          });

          this.setActiveParts({
            ...this.activeParts,
            year: ev.detail.value,
          });

          // We can re-attach the intersection observer after
          // the working parts have been updated.
          this.initializeCalendarIOListeners();

          ev.stopPropagation();
        }}
      ></ion-picker-column-internal>
    );
  }
  private renderTimePickerColumns(forcePresentation: string) {
    if (['date', 'month', 'month-year', 'year'].includes(forcePresentation)) {
      return [];
    }

    const { hoursData, minutesData, ampmData } = getTimeColumnsData(
      this.locale,
      this.workingParts,
      this.hourCycle,
      this.value ? this.minParts : undefined,
      this.value ? this.maxParts : undefined,
      this.parsedHourValues,
      this.parsedMinuteValues
    );

    return [
      this.renderHourPickerColumn(hoursData),
      this.renderMinutePickerColumn(minutesData),
      this.renderAMPMPickerColumn(ampmData),
    ];
  }

  private renderHourPickerColumn(hoursData: PickerColumnItem[]) {
    const { workingParts, activePartsClone } = this;
    if (hoursData.length === 0) return [];

    return (
      <ion-picker-column-internal
        color={this.color}
        value={activePartsClone.hour}
        items={hoursData}
        numericInput
        onIonChange={(ev: CustomEvent) => {
          this.setWorkingParts({
            ...workingParts,
            hour: ev.detail.value,
          });
          this.setActiveParts({
            ...activePartsClone,
            hour: ev.detail.value,
          });

          ev.stopPropagation();
        }}
      ></ion-picker-column-internal>
    );
  }
  private renderMinutePickerColumn(minutesData: PickerColumnItem[]) {
    const { workingParts, activePartsClone } = this;
    if (minutesData.length === 0) return [];

    return (
      <ion-picker-column-internal
        color={this.color}
        value={activePartsClone.minute}
        items={minutesData}
        numericInput
        onIonChange={(ev: CustomEvent) => {
          this.setWorkingParts({
            ...workingParts,
            minute: ev.detail.value,
          });
          this.setActiveParts({
            ...activePartsClone,
            minute: ev.detail.value,
          });

          ev.stopPropagation();
        }}
      ></ion-picker-column-internal>
    );
  }
  private renderAMPMPickerColumn(ampmData: PickerColumnItem[]) {
    const { workingParts, activePartsClone } = this;
    if (ampmData.length === 0) {
      return [];
    }

    return (
      <ion-picker-column-internal
        color={this.color}
        value={activePartsClone.ampm}
        items={ampmData}
        onIonChange={(ev: CustomEvent) => {
          const hour = calculateHourFromAMPM(workingParts, ev.detail.value);

          this.setWorkingParts({
            ...workingParts,
            ampm: ev.detail.value,
            hour,
          });

          this.setActiveParts({
            ...activePartsClone,
            ampm: ev.detail.value,
            hour,
          });

          ev.stopPropagation();
        }}
      ></ion-picker-column-internal>
    );
  }

  private renderWheelView(forcePresentation?: string) {
    const { locale } = this;
    const showMonthFirst = isMonthFirstLocale(locale);
    const columnOrder = showMonthFirst ? 'month-first' : 'year-first';
    return (
      <div
        class={{
          [`wheel-order-${columnOrder}`]: true,
        }}
      >
        {this.renderWheelPicker(forcePresentation)}
      </div>
    );
  }

  /**
   * Grid Render Methods
   */

  private renderCalendarHeader(mode: Mode) {
    const expandedIcon = mode === 'ios' ? chevronDown : caretUpSharp;
    const collapsedIcon = mode === 'ios' ? chevronForward : caretDownSharp;

    const prevMonthDisabled = isPrevMonthDisabled(this.workingParts, this.minParts, this.maxParts);
    const nextMonthDisabled = isNextMonthDisabled(this.workingParts, this.maxParts);

    return (
      <div class="calendar-header">
        <div class="calendar-action-buttons">
          <div class="calendar-month-year">
            <ion-item button detail={false} lines="none" onClick={() => this.toggleMonthAndYearView()}>
              <ion-label>
                {getMonthAndYear(this.locale, this.workingParts)}{' '}
                <ion-icon icon={this.showMonthAndYear ? expandedIcon : collapsedIcon} lazy={false}></ion-icon>
              </ion-label>
            </ion-item>
          </div>

          <div class="calendar-next-prev">
            <ion-buttons>
              <ion-button disabled={prevMonthDisabled} onClick={() => this.prevMonth()}>
                <ion-icon slot="icon-only" icon={chevronBack} lazy={false} flipRtl></ion-icon>
              </ion-button>
              <ion-button disabled={nextMonthDisabled} onClick={() => this.nextMonth()}>
                <ion-icon slot="icon-only" icon={chevronForward} lazy={false} flipRtl></ion-icon>
              </ion-button>
            </ion-buttons>
          </div>
        </div>
        <div class="calendar-days-of-week">
          {getDaysOfWeek(this.locale, mode, this.firstDayOfWeek % 7).map((d) => {
            return <div class="day-of-week">{d}</div>;
          })}
        </div>
      </div>
    );
  }
  private renderMonth(month: number, year: number) {
    const { highlightActiveParts } = this;
    const yearAllowed = this.parsedYearValues === undefined || this.parsedYearValues.includes(year);
    const monthAllowed = this.parsedMonthValues === undefined || this.parsedMonthValues.includes(month);
    const isCalMonthDisabled = !yearAllowed || !monthAllowed;
    const swipeDisabled = isMonthDisabled(
      {
        month,
        year,
        day: null,
      },
      {
        // The day is not used when checking if a month is disabled.
        // Users should be able to access the min or max month, even if the
        // min/max date is out of bounds (e.g. min is set to Feb 15, Feb should not be disabled).
        minParts: { ...this.minParts, day: null },
        maxParts: { ...this.maxParts, day: null },
      }
    );
    // The working month should never have swipe disabled.
    // Otherwise the CSS scroll snap will not work and the user
    // can free-scroll the calendar.
    const isWorkingMonth = this.workingParts.month === month && this.workingParts.year === year;

    return (
      <div
        class={{
          'calendar-month': true,
          // Prevents scroll snap swipe gestures for months outside of the min/max bounds
          'calendar-month-disabled': !isWorkingMonth && swipeDisabled,
        }}
      >
        <div class="calendar-month-grid">
          {getDaysOfMonth(month, year, this.firstDayOfWeek % 7).map((dateObject, index) => {
            const { day, dayOfWeek } = dateObject;
            const { isDateEnabled } = this;
            const referenceParts = { month, day, year };
            const { isActive, isToday, ariaLabel, ariaSelected, disabled } = getCalendarDayState(
              this.locale,
              referenceParts,
              this.activePartsClone,
              this.todayParts,
              this.minParts,
              this.maxParts,
              this.parsedDayValues
            );

            let isCalDayDisabled = isCalMonthDisabled || disabled;

            if (!isCalDayDisabled && isDateEnabled !== undefined) {
              try {
                /**
                 * The `isDateEnabled` implementation is try-catch wrapped
                 * to prevent exceptions in the user's function from
                 * interrupting the calendar rendering.
                 */
                isCalDayDisabled = !isDateEnabled(convertDataToISO(referenceParts));
              } catch (e) {
                printIonError(
                  'Exception thrown from provided `isDateEnabled` function. Please check your function and try again.',
                  e
                );
              }
            }

            return (
              <button
                tabindex="-1"
                data-day={day}
                data-month={month}
                data-year={year}
                data-index={index}
                data-day-of-week={dayOfWeek}
                disabled={isCalDayDisabled}
                class={{
                  'calendar-day-padding': day === null,
                  'calendar-day': true,
                  'calendar-day-active': isActive && highlightActiveParts,
                  'calendar-day-today': isToday,
                }}
                aria-selected={ariaSelected}
                aria-label={ariaLabel}
                onClick={() => {
                  if (day === null) {
                    return;
                  }

                  /**
                   * Note that for datetimes with confirm/cancel buttons, the value
                   * isn't updated until you call confirm(). We need to bring the
                   * solid circle back on day click for UX reasons, rather than only
                   * show the circle if `value` is truthy.
                   */
                  this.highlightActiveParts = true;

                  this.setWorkingParts({
                    ...this.workingParts,
                    month,
                    day,
                    year,
                  });

                  this.setActiveParts({
                    ...this.activeParts,
                    month,
                    day,
                    year,
                  });
                }}
              >
                {day}
              </button>
            );
          })}
        </div>
      </div>
    );
  }
  private renderCalendarBody() {
    return (
      <div class="calendar-body ion-focusable" ref={(el) => (this.calendarBodyRef = el)} tabindex="0">
        {generateMonths(this.workingParts).map(({ month, year }) => {
          return this.renderMonth(month, year);
        })}
      </div>
    );
  }
  private renderCalendar(mode: Mode) {
    return (
      <div class="datetime-calendar">
        {this.renderCalendarHeader(mode)}
        {this.renderCalendarBody()}
      </div>
    );
  }
  private renderTimeLabel() {
    const hasSlottedTimeLabel = this.el.querySelector('[slot="time-label"]') !== null;
    if (!hasSlottedTimeLabel && !this.showDefaultTimeLabel) {
      return;
    }

    return <slot name="time-label">Time</slot>;
  }
<<<<<<< HEAD
  private renderTimeOverlay() {
    const use24Hour = is24Hour(this.locale, this.hourCycle);
=======

  private renderTimePicker(
    hoursItems: PickerColumnItem[],
    minutesItems: PickerColumnItem[],
    ampmItems: PickerColumnItem[],
    use24Hour: boolean
  ) {
    return (
      <ion-picker-internal>
        {this.renderHourPickerColumn(hoursItems)}
        {this.renderMinutePickerColumn(minutesItems)}
        {!use24Hour && this.renderDayPeriodPickerColumn(ampmItems)}
      </ion-picker-internal>
    );
  }

  private renderHourPickerColumn(hoursItems: PickerColumnItem[]) {
    if (hoursItems.length === 0) return [];

    const { color, activePartsClone, workingParts } = this;

    return (
      <ion-picker-column-internal
        color={color}
        value={activePartsClone.hour}
        items={hoursItems}
        numericInput
        onIonChange={(ev: CustomEvent) => {
          this.setWorkingParts({
            ...workingParts,
            hour: ev.detail.value,
          });
          this.setActiveParts({
            ...activePartsClone,
            hour: ev.detail.value,
          });

          ev.stopPropagation();
        }}
      ></ion-picker-column-internal>
    );
  }

  private renderMinutePickerColumn(minutesItems: PickerColumnItem[]) {
    if (minutesItems.length === 0) return [];

    const { color, activePartsClone, workingParts } = this;

    return (
      <ion-picker-column-internal
        color={color}
        value={activePartsClone.minute}
        items={minutesItems}
        numericInput
        onIonChange={(ev: CustomEvent) => {
          this.setWorkingParts({
            ...workingParts,
            minute: ev.detail.value,
          });
          this.setActiveParts({
            ...activePartsClone,
            minute: ev.detail.value,
          });

          ev.stopPropagation();
        }}
      ></ion-picker-column-internal>
    );
  }

  private renderDayPeriodPickerColumn(dayPeriodItems: PickerColumnItem[]) {
    if (dayPeriodItems.length === 0) return [];

    const { color, activePartsClone, workingParts, locale } = this;
    const isDayPeriodRTL = isLocaleDayPeriodRTL(locale);

    return (
      <ion-picker-column-internal
        style={isDayPeriodRTL ? { order: '-1' } : {}}
        color={color}
        value={activePartsClone.ampm}
        items={dayPeriodItems}
        onIonChange={(ev: CustomEvent) => {
          const hour = calculateHourFromAMPM(workingParts, ev.detail.value);

          this.setWorkingParts({
            ...workingParts,
            ampm: ev.detail.value,
            hour,
          });

          this.setActiveParts({
            ...activePartsClone,
            ampm: ev.detail.value,
            hour,
          });

          ev.stopPropagation();
        }}
      ></ion-picker-column-internal>
    );
  }

  private renderTimeOverlay(
    hoursItems: PickerColumnItem[],
    minutesItems: PickerColumnItem[],
    ampmItems: PickerColumnItem[],
    use24Hour: boolean
  ) {
>>>>>>> 6bc0acc4
    return [
      <div class="time-header">{this.renderTimeLabel()}</div>,
      <button
        class={{
          'time-body': true,
          'time-body-active': this.isTimePopoverOpen,
        }}
        aria-expanded="false"
        aria-haspopup="true"
        onClick={async (ev) => {
          const { popoverRef } = this;

          if (popoverRef) {
            this.isTimePopoverOpen = true;

            popoverRef.present(
              new CustomEvent('ionShadowTarget', {
                detail: {
                  ionShadowTarget: ev.target,
                },
              })
            );

            await popoverRef.onWillDismiss();

            this.isTimePopoverOpen = false;
          }
        }}
      >
        {getLocalizedTime(this.locale, this.activePartsClone, use24Hour)}
      </button>,
      <ion-popover
        alignment="center"
        translucent
        overlayIndex={1}
        arrow={false}
        onWillPresent={(ev) => {
          /**
           * Intersection Observers do not consistently fire between Blink and Webkit
           * when toggling the visibility of the popover and trying to scroll the picker
           * column to the correct time value.
           *
           * This will correctly scroll the element position to the correct time value,
           * before the popover is fully presented.
           */
          const cols = (ev.target! as HTMLElement).querySelectorAll('ion-picker-column-internal');
          // TODO (FW-615): Potentially remove this when intersection observers are fixed in picker column
          cols.forEach((col) => col.scrollActiveItemIntoView());
        }}
        style={{
          '--offset-y': '-10px',
          '--min-width': 'fit-content',
        }}
        // Allow native browser keyboard events to support up/down/home/end key
        // navigation within the time picker.
        keyboardEvents
        ref={(el) => (this.popoverRef = el)}
      >
        {this.renderWheelPicker('time')}
      </ion-popover>,
    ];
  }
  private renderCalendarViewHeader(mode: Mode) {
    const hasSlottedTitle = this.el.querySelector('[slot="title"]') !== null;
    if (!hasSlottedTitle && !this.showDefaultTitle) {
      return;
    }

    return (
      <div class="datetime-header">
        <div class="datetime-title">
          <slot name="title">Select Date</slot>
        </div>
        {mode === 'md' && <div class="datetime-selected-date">{getMonthAndDay(this.locale, this.activeParts)}</div>}
      </div>
    );
  }

  /**
   * Render time picker inside of datetime.
   * Do not pass color prop to segment on
   * iOS mode. MD segment has been customized and
   * should take on the color prop, but iOS
   * should just be the default segment.
   */
  private renderTime() {
<<<<<<< HEAD
    const { presentation } = this;
    const timeOnlyPresentation = presentation === 'time';
=======
    const { workingParts, presentation, locale } = this;
    const timeOnlyPresentation = presentation === 'time';
    const use24Hour = is24Hour(this.locale, this.hourCycle);
    const { hours, minutes, am, pm } = generateTime(
      workingParts,
      use24Hour ? 'h23' : 'h12',
      this.value ? this.minParts : undefined,
      this.value ? this.maxParts : undefined,
      this.parsedHourValues,
      this.parsedMinuteValues
    );

    const hoursItems = hours.map((hour) => {
      return {
        text: getFormattedHour(hour, use24Hour),
        value: getInternalHourValue(hour, use24Hour, workingParts.ampm),
      };
    });

    const minutesItems = minutes.map((minute) => {
      return {
        text: addTimePadding(minute),
        value: minute,
      };
    });

    const ampmItems = [];
    if (am) {
      ampmItems.push({
        text: getLocalizedDayPeriod(locale, 'am'),
        value: 'am',
      });
    }

    if (pm) {
      ampmItems.push({
        text: getLocalizedDayPeriod(locale, 'pm'),
        value: 'pm',
      });
    }
>>>>>>> 6bc0acc4

    return (
      <div class="datetime-time">{timeOnlyPresentation ? this.renderWheelPicker() : this.renderTimeOverlay()}</div>
    );
  }

  /**
   * Renders the month/year picker that is
   * displayed on the calendar grid.
   * The .datetime-year class has additional
   * styles that let us show/hide the
   * picker when the user clicks on the
   * toggle in the calendar header.
   */
  private renderCalendarViewMonthYearPicker() {
    return <div class="datetime-year">{this.renderWheelView('month-year')}</div>;
  }

  /**
   * Render entry point
   * All presentation types are rendered from here.
   */

  private renderDatetime(mode: Mode) {
    const { presentation, preferWheel } = this;

    /**
     * Certain presentation types have separate grid and wheel displays.
     * If preferWheel is true then we should show a wheel picker instead.
     */
    const hasWheelVariant = presentation === 'date' || presentation === 'date-time' || presentation === 'time-date';
    if (preferWheel && hasWheelVariant) {
      return [this.renderWheelView(), this.renderFooter()];
    }

    switch (presentation) {
      case 'date-time':
        return [
          this.renderCalendarViewHeader(mode),
          this.renderCalendar(mode),
          this.renderCalendarViewMonthYearPicker(),
          this.renderTime(),
          this.renderFooter(),
        ];
      case 'time-date':
        return [
          this.renderCalendarViewHeader(mode),
          this.renderTime(),
          this.renderCalendar(mode),
          this.renderCalendarViewMonthYearPicker(),
          this.renderFooter(),
        ];
      case 'time':
        return [this.renderTime(), this.renderFooter()];
      case 'month':
      case 'month-year':
      case 'year':
        return [this.renderWheelView(), this.renderFooter()];
      default:
        return [
          this.renderCalendarViewHeader(mode),
          this.renderCalendar(mode),
          this.renderCalendarViewMonthYearPicker(),
          this.renderFooter(),
        ];
    }
  }

  render() {
    const {
      name,
      value,
      disabled,
      el,
      color,
      isPresented,
      readonly,
      showMonthAndYear,
      preferWheel,
      presentation,
      size,
    } = this;
    const mode = getIonMode(this);
    const isMonthAndYearPresentation =
      presentation === 'year' || presentation === 'month' || presentation === 'month-year';
    const shouldShowMonthAndYear = showMonthAndYear || isMonthAndYearPresentation;
    const monthYearPickerOpen = showMonthAndYear && !isMonthAndYearPresentation;
    const hasWheelVariant =
      (presentation === 'date' || presentation === 'date-time' || presentation === 'time-date') && preferWheel;

    renderHiddenInput(true, el, name, value, disabled);

    return (
      <Host
        aria-disabled={disabled ? 'true' : null}
        onFocus={this.onFocus}
        onBlur={this.onBlur}
        class={{
          ...createColorClasses(color, {
            [mode]: true,
            ['datetime-presented']: isPresented,
            ['datetime-readonly']: readonly,
            ['datetime-disabled']: disabled,
            'show-month-and-year': shouldShowMonthAndYear,
            'month-year-picker-open': monthYearPickerOpen,
            [`datetime-presentation-${presentation}`]: true,
            [`datetime-size-${size}`]: true,
            [`datetime-prefer-wheel`]: hasWheelVariant,
          }),
        }}
      >
        {this.renderDatetime(mode)}
      </Host>
    );
  }
}

let datetimeIds = 0;<|MERGE_RESOLUTION|>--- conflicted
+++ resolved
@@ -22,20 +22,8 @@
   getTimeColumnsData,
   getCombinedDateColumnData,
 } from './utils/data';
-<<<<<<< HEAD
-import { getFormattedTime, getMonthAndDay, getMonthAndYear } from './utils/format';
-import { is24Hour, isMonthFirstLocale } from './utils/helpers';
-=======
-import {
-  addTimePadding,
-  getFormattedHour,
-  getLocalizedTime,
-  getLocalizedDayPeriod,
-  getMonthAndDay,
-  getMonthAndYear,
-} from './utils/format';
+import { getLocalizedTime, getMonthAndDay, getMonthAndYear } from './utils/format';
 import { is24Hour, isLocaleDayPeriodRTL, isMonthFirstLocale } from './utils/helpers';
->>>>>>> 6bc0acc4
 import {
   calculateHourFromAMPM,
   convertDataToISO,
@@ -1533,6 +1521,7 @@
       ></ion-picker-column-internal>
     );
   }
+
   private renderYearPickerColumn(years: PickerColumnItem[]) {
     if (years.length === 0) {
       return [];
@@ -1573,25 +1562,34 @@
       ></ion-picker-column-internal>
     );
   }
+
   private renderTimePickerColumns(forcePresentation: string) {
     if (['date', 'month', 'month-year', 'year'].includes(forcePresentation)) {
       return [];
     }
 
+    const { hourCycle, locale, value } = this;
+
     const { hoursData, minutesData, ampmData } = getTimeColumnsData(
-      this.locale,
+      locale,
       this.workingParts,
-      this.hourCycle,
-      this.value ? this.minParts : undefined,
-      this.value ? this.maxParts : undefined,
+      hourCycle,
+      value ? this.minParts : undefined,
+      value ? this.maxParts : undefined,
       this.parsedHourValues,
       this.parsedMinuteValues
     );
 
+    const use24Hour = is24Hour(locale, hourCycle);
+
+    if (use24Hour) {
+      return [this.renderHourPickerColumn(hoursData), this.renderMinutePickerColumn(minutesData)];
+    }
+
     return [
       this.renderHourPickerColumn(hoursData),
       this.renderMinutePickerColumn(minutesData),
-      this.renderAMPMPickerColumn(ampmData),
+      this.renderDayPeriodPickerColumn(ampmData),
     ];
   }
 
@@ -1621,8 +1619,9 @@
     );
   }
   private renderMinutePickerColumn(minutesData: PickerColumnItem[]) {
+    if (minutesData.length === 0) return [];
+
     const { workingParts, activePartsClone } = this;
-    if (minutesData.length === 0) return [];
 
     return (
       <ion-picker-column-internal
@@ -1645,15 +1644,18 @@
       ></ion-picker-column-internal>
     );
   }
-  private renderAMPMPickerColumn(ampmData: PickerColumnItem[]) {
-    const { workingParts, activePartsClone } = this;
+  private renderDayPeriodPickerColumn(ampmData: PickerColumnItem[]) {
     if (ampmData.length === 0) {
       return [];
     }
 
+    const { workingParts, activePartsClone, color, locale } = this;
+    const isDayPeriodRTL = isLocaleDayPeriodRTL(locale);
+
     return (
       <ion-picker-column-internal
-        color={this.color}
+        style={isDayPeriodRTL ? { order: '-1' } : {}}
+        color={color}
         value={activePartsClone.ampm}
         items={ampmData}
         onIonChange={(ev: CustomEvent) => {
@@ -1877,120 +1879,9 @@
 
     return <slot name="time-label">Time</slot>;
   }
-<<<<<<< HEAD
   private renderTimeOverlay() {
-    const use24Hour = is24Hour(this.locale, this.hourCycle);
-=======
-
-  private renderTimePicker(
-    hoursItems: PickerColumnItem[],
-    minutesItems: PickerColumnItem[],
-    ampmItems: PickerColumnItem[],
-    use24Hour: boolean
-  ) {
-    return (
-      <ion-picker-internal>
-        {this.renderHourPickerColumn(hoursItems)}
-        {this.renderMinutePickerColumn(minutesItems)}
-        {!use24Hour && this.renderDayPeriodPickerColumn(ampmItems)}
-      </ion-picker-internal>
-    );
-  }
-
-  private renderHourPickerColumn(hoursItems: PickerColumnItem[]) {
-    if (hoursItems.length === 0) return [];
-
-    const { color, activePartsClone, workingParts } = this;
-
-    return (
-      <ion-picker-column-internal
-        color={color}
-        value={activePartsClone.hour}
-        items={hoursItems}
-        numericInput
-        onIonChange={(ev: CustomEvent) => {
-          this.setWorkingParts({
-            ...workingParts,
-            hour: ev.detail.value,
-          });
-          this.setActiveParts({
-            ...activePartsClone,
-            hour: ev.detail.value,
-          });
-
-          ev.stopPropagation();
-        }}
-      ></ion-picker-column-internal>
-    );
-  }
-
-  private renderMinutePickerColumn(minutesItems: PickerColumnItem[]) {
-    if (minutesItems.length === 0) return [];
-
-    const { color, activePartsClone, workingParts } = this;
-
-    return (
-      <ion-picker-column-internal
-        color={color}
-        value={activePartsClone.minute}
-        items={minutesItems}
-        numericInput
-        onIonChange={(ev: CustomEvent) => {
-          this.setWorkingParts({
-            ...workingParts,
-            minute: ev.detail.value,
-          });
-          this.setActiveParts({
-            ...activePartsClone,
-            minute: ev.detail.value,
-          });
-
-          ev.stopPropagation();
-        }}
-      ></ion-picker-column-internal>
-    );
-  }
-
-  private renderDayPeriodPickerColumn(dayPeriodItems: PickerColumnItem[]) {
-    if (dayPeriodItems.length === 0) return [];
-
-    const { color, activePartsClone, workingParts, locale } = this;
-    const isDayPeriodRTL = isLocaleDayPeriodRTL(locale);
-
-    return (
-      <ion-picker-column-internal
-        style={isDayPeriodRTL ? { order: '-1' } : {}}
-        color={color}
-        value={activePartsClone.ampm}
-        items={dayPeriodItems}
-        onIonChange={(ev: CustomEvent) => {
-          const hour = calculateHourFromAMPM(workingParts, ev.detail.value);
-
-          this.setWorkingParts({
-            ...workingParts,
-            ampm: ev.detail.value,
-            hour,
-          });
-
-          this.setActiveParts({
-            ...activePartsClone,
-            ampm: ev.detail.value,
-            hour,
-          });
-
-          ev.stopPropagation();
-        }}
-      ></ion-picker-column-internal>
-    );
-  }
-
-  private renderTimeOverlay(
-    hoursItems: PickerColumnItem[],
-    minutesItems: PickerColumnItem[],
-    ampmItems: PickerColumnItem[],
-    use24Hour: boolean
-  ) {
->>>>>>> 6bc0acc4
+    const { locale } = this;
+    const use24Hour = is24Hour(locale, this.hourCycle);
     return [
       <div class="time-header">{this.renderTimeLabel()}</div>,
       <button
@@ -2020,7 +1911,7 @@
           }
         }}
       >
-        {getLocalizedTime(this.locale, this.activePartsClone, use24Hour)}
+        {getLocalizedTime(locale, this.activePartsClone, use24Hour)}
       </button>,
       <ion-popover
         alignment="center"
@@ -2077,51 +1968,8 @@
    * should just be the default segment.
    */
   private renderTime() {
-<<<<<<< HEAD
     const { presentation } = this;
     const timeOnlyPresentation = presentation === 'time';
-=======
-    const { workingParts, presentation, locale } = this;
-    const timeOnlyPresentation = presentation === 'time';
-    const use24Hour = is24Hour(this.locale, this.hourCycle);
-    const { hours, minutes, am, pm } = generateTime(
-      workingParts,
-      use24Hour ? 'h23' : 'h12',
-      this.value ? this.minParts : undefined,
-      this.value ? this.maxParts : undefined,
-      this.parsedHourValues,
-      this.parsedMinuteValues
-    );
-
-    const hoursItems = hours.map((hour) => {
-      return {
-        text: getFormattedHour(hour, use24Hour),
-        value: getInternalHourValue(hour, use24Hour, workingParts.ampm),
-      };
-    });
-
-    const minutesItems = minutes.map((minute) => {
-      return {
-        text: addTimePadding(minute),
-        value: minute,
-      };
-    });
-
-    const ampmItems = [];
-    if (am) {
-      ampmItems.push({
-        text: getLocalizedDayPeriod(locale, 'am'),
-        value: 'am',
-      });
-    }
-
-    if (pm) {
-      ampmItems.push({
-        text: getLocalizedDayPeriod(locale, 'pm'),
-        value: 'pm',
-      });
-    }
->>>>>>> 6bc0acc4
 
     return (
       <div class="datetime-time">{timeOnlyPresentation ? this.renderWheelPicker() : this.renderTimeOverlay()}</div>
