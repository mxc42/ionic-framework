@import "./datetime.scss";
@import "./datetime.md.vars.scss";
@import "../../themes/ionic.globals.md";

:host {
  --background: var(--ion-color-step-100, #ffffff);
  --title-color: #{current-color(contrast)};
}

// Header
// -----------------------------------
.datetime-header {
  @include padding($datetime-md-header-padding, $datetime-md-header-padding, $datetime-md-header-padding, $datetime-md-header-padding);

  background: current-color(base);
  color: var(--title-color);
}

.datetime-header .datetime-title {
  font-size: $datetime-md-title-font-size;

  text-transform: uppercase;
}

.datetime-header .datetime-selected-date {
  @include margin(30px, null, null, null);

  font-size: $datetime-md-selected-date-font-size;
}

// Calendar / Header / Action Buttons
// -----------------------------------
.datetime-calendar .calendar-action-buttons ion-item {
  --padding-start: #{$datetime-md-header-padding};
}

.calendar-action-buttons ion-item,
.calendar-action-buttons ion-button {
  color: #{$text-color-step-350};
}

// Calendar / Header / Days of Week
// -----------------------------------
.calendar-days-of-week {
  @include padding(0px, 10px, 0px, 10px);

  color: $text-color-step-500;

  font-size: $datetime-md-calendar-item-font-size;

  line-height: 36px;
}

// Calendar / Body
// -----------------------------------
<<<<<<< HEAD
.calendar-body .calendar-month .calendar-month-grid {
  /**
   * 3px top padding adds enough spacing at
   * the top of the container for the selected
   * day box shadow to display without clipping.
   */
  @include padding(3px, 10px, 0px, 10px);
=======
:host .calendar-body .calendar-month .calendar-month-grid {
  @include padding(4px, 10px);
>>>>>>> 0d8625b9

  /**
   * Calendar on MD will show an empty row
   * if not enough dates to fill 6th row.
   * Calendar on iOS fits all dates into
   * a fixed number of rows and resizes
   * if necessary.
   */
  grid-template-rows: repeat(6, 1fr);

}

// Individual day button in month
.calendar-day {
  @include padding(13px, 0, 13px, 0px);

  font-size: $datetime-md-calendar-item-font-size;
}

.calendar-day:focus:after {
  background: current-color(base, 0.2);

  box-shadow: 0px 0px 0px 4px current-color(base, 0.2);
}

/**
 * Day that today but not selected
 * should have ion-color for text color.
 */
.calendar-day.calendar-day-today {
  color: current-color(base);
}

.calendar-day.calendar-day-today:after {
  border: 1px solid current-color(base);
}

/**
 * Day that is not today but
 * is selected should have ion-color for
 * text color and be bolder.
 */
.calendar-day.calendar-day-active {
  color: current-color(contrast);
}

.calendar-day.calendar-day-active:after {
  border: 1px solid current-color(base);

  background: current-color(base);
}

// Time / Header
// -----------------------------------
.datetime-time {
  @include padding($datetime-md-padding * 0.5, $datetime-md-padding, $datetime-md-padding * 0.5, $datetime-md-padding);
}

.time-header {
  color: #{$text-color-step-350};
}

// Month and Year
// -----------------------------------

/**
 * Add some margin when only selecting month/year
 * otherwise layout will too constricted.
 */
:host(.datetime-presentation-month) .datetime-year,
:host(.datetime-presentation-year) .datetime-year,
:host(.datetime-presentation-month-year) .datetime-year {
  @include margin(20px, null, 20px, null);
}

// Footer
// -----------------------------------
.datetime-buttons {
  @include padding(10px, 10px, 10px, 10px);

  display: flex;

  align-items: center;

  justify-content: flex-end;
}

.datetime-view-buttons ion-button {
  color: $text-color-step-200;
}<|MERGE_RESOLUTION|>--- conflicted
+++ resolved
@@ -53,18 +53,8 @@
 
 // Calendar / Body
 // -----------------------------------
-<<<<<<< HEAD
-.calendar-body .calendar-month .calendar-month-grid {
-  /**
-   * 3px top padding adds enough spacing at
-   * the top of the container for the selected
-   * day box shadow to display without clipping.
-   */
-  @include padding(3px, 10px, 0px, 10px);
-=======
 :host .calendar-body .calendar-month .calendar-month-grid {
   @include padding(4px, 10px);
->>>>>>> 0d8625b9
 
   /**
    * Calendar on MD will show an empty row
