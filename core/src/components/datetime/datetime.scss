--- conflicted
+++ resolved
@@ -365,11 +365,6 @@
   width: 32px;
   height: 32px;
 
-<<<<<<< HEAD
-  content: " ";
-
-=======
->>>>>>> 085a0c77
   z-index: -1;
 }
 
