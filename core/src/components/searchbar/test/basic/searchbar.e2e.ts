import { expect } from '@playwright/test';
import { test, configs } from '@utils/test/playwright';

configs().forEach(({ title, config }) => {
  test.describe('searchbar: basic', () => {
    test.beforeEach(async ({ page }) => {
      await page.goto(`/src/components/searchbar/test/basic`, config);
    });

<<<<<<< HEAD
    test(title('should not have visual regressions'), async ({ page }) => {
      await page.setIonViewport();
      expect(await page.screenshot()).toMatchSnapshot(`searchbar-diff-${page.getSnapshotSettings()}.png`);
    });
=======
  test('should not have visual regressions', async ({ page }) => {
    await page.setIonViewport();
    expect(await page.screenshot({ animations: 'disabled' })).toMatchSnapshot(
      `searchbar-diff-${page.getSnapshotSettings()}.png`
    );
  });
>>>>>>> 1a5ee2f3

    test(title('should show cancel button on focus if show-cancel-button=focus'), async ({ page }) => {
      const searchbar = page.locator('#basic');
      const cancelButton = searchbar.locator('.searchbar-cancel-button');

      await searchbar.evaluate((el: HTMLIonSearchbarElement) => el.setFocus());
      await page.waitForChanges();

      await expect(searchbar).toHaveClass(/searchbar-has-focus/);
      await expect(cancelButton).toBeVisible();
    });

    test(title('should not show cancel button on focus if show-cancel-button=never'), async ({ page }) => {
      const searchbar = page.locator('#noCancel');
      const cancelButton = searchbar.locator('.searchbar-cancel-button');

      await searchbar.evaluate((el: HTMLIonSearchbarElement) => el.setFocus());
      await page.waitForChanges();

      await expect(searchbar).toHaveClass(/searchbar-has-focus/);
      await expect(cancelButton).toHaveCount(0);
    });
  });
});
configs({ directions: ['ltr'] }).forEach(({ title, config }) => {
  test.describe('searchbar: clear button', () => {
    test(title('should clear the input when pressed'), async ({ page }) => {
      await page.setContent(
        `
        <ion-searchbar value="abc" show-clear-button="always"></ion-searchbar>
      `,
        config
      );

      const searchbar = page.locator('ion-searchbar');
      const clearButton = searchbar.locator('.searchbar-clear-button');

      await expect(searchbar).toHaveJSProperty('value', 'abc');

      await clearButton.click();
      await page.waitForChanges();

      await expect(searchbar).toHaveJSProperty('value', '');
    });
    /**
     * Note: This only tests the desktop focus behavior.
     * Mobile browsers have different restrictions around
     * focusing inputs, so these platforms should always
     * be tested when making changes to the focus behavior.
     */
    test(title('should keep the input focused when the clear button is pressed'), async ({ page }) => {
      await page.setContent(
        `
        <ion-searchbar value="abc"></ion-searchbar>
      `,
        config
      );

      const searchbar = page.locator('ion-searchbar');
      const nativeInput = searchbar.locator('input');
      const clearButton = searchbar.locator('.searchbar-clear-button');

      await searchbar.click();
      await expect(nativeInput).toBeFocused();

      await clearButton.click();
      await page.waitForChanges();

      await expect(nativeInput).toBeFocused();
    });
  });
});<|MERGE_RESOLUTION|>--- conflicted
+++ resolved
@@ -7,19 +7,12 @@
       await page.goto(`/src/components/searchbar/test/basic`, config);
     });
 
-<<<<<<< HEAD
     test(title('should not have visual regressions'), async ({ page }) => {
       await page.setIonViewport();
-      expect(await page.screenshot()).toMatchSnapshot(`searchbar-diff-${page.getSnapshotSettings()}.png`);
+      expect(await page.screenshot({ animations: 'disabled' })).toMatchSnapshot(
+        `searchbar-diff-${page.getSnapshotSettings()}.png`
+      );
     });
-=======
-  test('should not have visual regressions', async ({ page }) => {
-    await page.setIonViewport();
-    expect(await page.screenshot({ animations: 'disabled' })).toMatchSnapshot(
-      `searchbar-diff-${page.getSnapshotSettings()}.png`
-    );
-  });
->>>>>>> 1a5ee2f3
 
     test(title('should show cancel button on focus if show-cancel-button=focus'), async ({ page }) => {
       const searchbar = page.locator('#basic');
