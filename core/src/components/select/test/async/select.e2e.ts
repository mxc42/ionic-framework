import { expect } from '@playwright/test';
import { test } from '@utils/test/playwright';

<<<<<<< HEAD
// TODO: This test is extremely flaky
test.skip('select: async', () => {
  test('should correctly set the value after a delay', async ({ page, skip }) => {
=======
test.describe('select: async', () => {
  test.beforeEach(async ({ page, skip }) => {
>>>>>>> 227b2aea
    skip.rtl('This is checking internal logic. RTL tests are not needed');
    skip.mode('md');

    await page.goto(`/src/components/select/test/async`);
  });
  test('should correctly set the value after a delay', async ({ page }) => {
    const select = page.locator('#default');
    await page.click('#set-contents');

    await expect(select).toHaveJSProperty('value', 'bird');
  });

  test('should re-render when options update but value is already set', async ({ page }) => {
    const select = page.locator('#with-value');
    await page.click('#set-contents');

    await expect(select.locator('.select-text')).toHaveText('bird');
  });
});<|MERGE_RESOLUTION|>--- conflicted
+++ resolved
@@ -1,14 +1,8 @@
 import { expect } from '@playwright/test';
 import { test } from '@utils/test/playwright';
 
-<<<<<<< HEAD
-// TODO: This test is extremely flaky
-test.skip('select: async', () => {
-  test('should correctly set the value after a delay', async ({ page, skip }) => {
-=======
 test.describe('select: async', () => {
   test.beforeEach(async ({ page, skip }) => {
->>>>>>> 227b2aea
     skip.rtl('This is checking internal logic. RTL tests are not needed');
     skip.mode('md');
 
