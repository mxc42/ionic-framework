--- conflicted
+++ resolved
@@ -29,11 +29,7 @@
   private inputId = `ion-sel-${selectIds++}`;
   private overlay?: OverlaySelect;
   private didInit = false;
-<<<<<<< HEAD
-  private focusEl?: HTMLInputElement;
-=======
   private focusEl?: HTMLButtonElement;
->>>>>>> 4f4f31b6
   private mutationO?: MutationObserver;
 
   @Element() el!: HTMLIonSelectElement;
@@ -441,11 +437,7 @@
   render() {
     const { disabled, el, inputId, isExpanded, name, placeholder, value } = this;
     const mode = getIonMode(this);
-<<<<<<< HEAD
-    const { labelText } = getAriaLabel(el, inputId);
-=======
     const { labelText, labelId } = getAriaLabel(el, inputId);
->>>>>>> 4f4f31b6
 
     renderHiddenInput(true, el, name, parseValue(value), disabled);
 
@@ -466,20 +458,12 @@
     const textPart = addPlaceholderClass ? 'placeholder' : 'text';
 
     // If there is a label then we need to concatenate it with the
-<<<<<<< HEAD
-    // current value and a comma so it separates nicely when the screen reader
-    // announces it, otherwise just announce the value
-    const displayLabel = labelText !== undefined
-      ? `${displayValue}, ${labelText}`
-      : displayValue;
-=======
     // current value (or placeholder) and a comma so it separates
     // nicely when the screen reader announces it, otherwise just
     // announce the value / placeholder
     const displayLabel = labelText !== undefined
       ? (selectText !== '' ? `${selectText}, ${labelText}` : labelText)
       : selectText;
->>>>>>> 4f4f31b6
 
     return (
       <Host
@@ -500,17 +484,6 @@
         <div class="select-icon" role="presentation" part="icon">
           <div class="select-icon-inner"></div>
         </div>
-<<<<<<< HEAD
-        <label htmlFor={inputId}>
-          {displayLabel}
-        </label>
-        <input
-          type="text"
-          disabled={disabled}
-          id={inputId}
-          role="button"
-          readonly
-=======
         <label id={labelId}>
           {displayLabel}
         </label>
@@ -519,17 +492,12 @@
           disabled={disabled}
           id={inputId}
           aria-labelledby={labelId}
->>>>>>> 4f4f31b6
           aria-haspopup="listbox"
           aria-expanded={`${isExpanded}`}
           onFocus={this.onFocus}
           onBlur={this.onBlur}
           ref={(focusEl => this.focusEl = focusEl)}
-<<<<<<< HEAD
-        />
-=======
         ></button>
->>>>>>> 4f4f31b6
       </Host>
     );
   }
