--- conflicted
+++ resolved
@@ -753,15 +753,8 @@
           'legacy-select': true,
         }}
       >
-<<<<<<< HEAD
         {this.renderSelectText()}
         {this.renderSelectIcon()}
-=======
-        <div aria-hidden="true" class={selectTextClasses} part={textPart}>
-          {selectText}
-        </div>
-        <ion-icon class="select-icon" part="icon" aria-hidden="true" icon={caretDownSharp}></ion-icon>
->>>>>>> 61b8bf4e
         <label id={labelId}>{displayLabel}</label>
         {this.renderListbox(labelId)}
       </Host>
@@ -804,11 +797,7 @@
    * next to the select text.
    */
   private renderSelectIcon() {
-    return (
-      <div class="select-icon" role="presentation" part="icon">
-        <div class="select-icon-inner"></div>
-      </div>
-    );
+    return <ion-icon class="select-icon" part="icon" aria-hidden="true" icon={caretDownSharp}></ion-icon>;
   }
 
   private renderListbox(labelId?: string) {
