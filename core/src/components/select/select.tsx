import type { ComponentInterface, EventEmitter } from '@stencil/core';
import { Component, Element, Event, Host, Method, Prop, State, Watch, h } from '@stencil/core';
<<<<<<< HEAD
import { createLegacyFormController } from '@utils/forms';
import type { LegacyFormController } from '@utils/forms';
import { printIonWarning } from '@utils/logging';
=======
import { caretDownSharp } from 'ionicons/icons';
>>>>>>> 6c824350

import { getIonMode } from '../../global/ionic-global';
import type {
  ActionSheetButton,
  ActionSheetOptions,
  AlertInput,
  AlertOptions,
  CssClassMap,
  OverlaySelect,
  PopoverOptions,
  SelectChangeEventDetail,
  SelectInterface,
  SelectPopoverOption,
  StyleEventDetail,
} from '../../interface';
import { findItemLabel, focusElement, getAriaLabel, renderHiddenInput } from '../../utils/helpers';
import { actionSheetController, alertController, popoverController } from '../../utils/overlays';
import { hostContext } from '../../utils/theme';
import { watchForOptions } from '../../utils/watch-options';

import type { SelectCompareFn } from './select-interface';

/**
 * @virtualProp {"ios" | "md"} mode - The mode determines which platform styles to use.
 *
 * @part placeholder - The text displayed in the select when there is no value.
 * @part text - The displayed value of the select.
 * @part icon - The select icon container.
 */
@Component({
  tag: 'ion-select',
  styleUrls: {
    ios: 'select.ios.scss',
    md: 'select.md.scss',
  },
  shadow: true,
})
export class Select implements ComponentInterface {
  private inputId = `ion-sel-${selectIds++}`;
  private overlay?: OverlaySelect;
  private focusEl?: HTMLButtonElement;
  private mutationO?: MutationObserver;
  private legacyFormController!: LegacyFormController;

  // This flag ensures we log the deprecation warning at most once.
  private hasLoggedDeprecationWarning = false;

  @Element() el!: HTMLIonSelectElement;

  @State() isExpanded = false;

  /**
   * The text to display on the cancel button.
   */
  @Prop() cancelText = 'Cancel';

  /**
   * A property name or function used to compare object values
   */
  @Prop() compareWith?: string | SelectCompareFn | null;

  /**
   * If `true`, the user cannot interact with the select.
   */
  @Prop() disabled = false;

  /**
   * The fill for the item. If `'solid'` the item will have a background. If
   * `'outline'` the item will be transparent with a border. Only available in `md` mode.
   */
  @Prop() fill?: 'outline' | 'solid';

  /**
   * The interface the select should use: `action-sheet`, `popover` or `alert`.
   */
  @Prop() interface: SelectInterface = 'alert';

  /**
   * Any additional options that the `alert`, `action-sheet` or `popover` interface
   * can take. See the [ion-alert docs](./alert), the
   * [ion-action-sheet docs](./action-sheet) and the
   * [ion-popover docs](./popover) for the
   * create options for each interface.
   *
   * Note: `interfaceOptions` will not override `inputs` or `buttons` with the `alert` interface.
   */
  @Prop() interfaceOptions: any = {};

  /**
   * How to pack the label and select within a line.
   * `'start'`: The label and select will appear on the left in LTR and
   * on the right in RTL.
   * `'end'`: The label and select will appear on the right in LTR and
   * on the left in RTL.
   * `'space-between'`: The label and select will appear on opposite
   * ends of the line with space between the two elements.
   */
  @Prop() justify: 'start' | 'end' | 'space-between' = 'space-between';

  /**
   * The visible label associated with the select.
   */
  @Prop() label?: string;

  /**
   * Where to place the label relative to the select.
   * `'start'`: The label will appear to the left of the select in LTR and to the right in RTL.
   * `'end'`: The label will appear to the right of the select in LTR and to the left in RTL.
   * `'floating'`: The label will appear smaller and above the select when the select is focused or it has a value. Otherwise it will appear on top of the select.
   * `'stacked'`: The label will appear smaller and above the select regardless even when the select is blurred or has no value.
   * `'fixed'`: The label has the same behavior as `'start'` except it also has a fixed width. Long text will be truncated with ellipses ("...").
   */
  @Prop() labelPlacement?: 'start' | 'end' | 'floating' | 'stacked' | 'fixed' = 'start';

  /**
   * Set the `legacy` property to `true` to forcibly use the legacy form control markup.
   * Ionic will only opt components in to the modern form markup when they are
   * using either the `aria-label` attribute or the `label` property. As a result,
   * the `legacy` property should only be used as an escape hatch when you want to
   * avoid this automatic opt-in behavior.
   * Note that this property will be removed in an upcoming major release
   * of Ionic, and all form components will be opted-in to using the modern form markup.
   */
  @Prop() legacy?: boolean;

  /**
   * If `true`, the select can accept multiple values.
   */
  @Prop() multiple = false;

  /**
   * The name of the control, which is submitted with the form data.
   */
  @Prop() name: string = this.inputId;

  /**
   * The text to display on the ok button.
   */
  @Prop() okText = 'OK';

  /**
   * The text to display when the select is empty.
   */
  @Prop() placeholder?: string;

  /**
   * The text to display instead of the selected option's value.
   */
  @Prop() selectedText?: string | null;

  /**
   * The shape of the select. If "round" it will have an increased border radius.
   */
  @Prop() shape?: 'round';

  /**
   * the value of the select.
   */
  @Prop({ mutable: true }) value?: any | null;

  /**
   * Emitted when the value has changed.
   */
  @Event() ionChange!: EventEmitter<SelectChangeEventDetail>;

  /**
   * Emitted when the selection is cancelled.
   */
  @Event() ionCancel!: EventEmitter<void>;

  /**
   * Emitted when the overlay is dismissed.
   */
  @Event() ionDismiss!: EventEmitter<void>;

  /**
   * Emitted when the select has focus.
   */
  @Event() ionFocus!: EventEmitter<void>;

  /**
   * Emitted when the select loses focus.
   */
  @Event() ionBlur!: EventEmitter<void>;

  /**
   * Emitted when the styles change.
   * @internal
   */
  @Event() ionStyle!: EventEmitter<StyleEventDetail>;

  @Watch('disabled')
  @Watch('placeholder')
  @Watch('isExpanded')
  styleChanged() {
    this.emitStyle();
  }

  @Watch('value')
  valueChanged() {
    this.emitStyle();
  }

  private setValue(value?: any | null) {
    this.value = value;
    this.ionChange.emit({ value });
  }

  async connectedCallback() {
    const { el } = this;

    this.legacyFormController = createLegacyFormController(el);

    this.updateOverlayOptions();
    this.emitStyle();

    this.mutationO = watchForOptions<HTMLIonSelectOptionElement>(this.el, 'ion-select-option', async () => {
      this.updateOverlayOptions();
    });
  }

  disconnectedCallback() {
    if (this.mutationO) {
      this.mutationO.disconnect();
      this.mutationO = undefined;
    }
  }

  /**
   * Open the select overlay. The overlay is either an alert, action sheet, or popover,
   * depending on the `interface` property on the `ion-select`.
   *
   * @param event The user interface event that called the open.
   */
  @Method()
  async open(event?: UIEvent): Promise<any> {
    if (this.disabled || this.isExpanded) {
      return undefined;
    }
    this.isExpanded = true;
    const overlay = (this.overlay = await this.createOverlay(event));
    overlay.onDidDismiss().then(() => {
      this.overlay = undefined;
      this.isExpanded = false;
      this.ionDismiss.emit();
      this.setFocus();
    });

    await overlay.present();

    // focus selected option for popovers
    if (this.interface === 'popover') {
      let indexOfSelected = this.childOpts.map((o) => o.value).indexOf(this.value);
      indexOfSelected = indexOfSelected > -1 ? indexOfSelected : 0; // default to first option if nothing selected
      const selectedEl = overlay.querySelector<HTMLElement>(
        `.select-interface-option:nth-child(${indexOfSelected + 1})`
      );
      if (selectedEl) {
        focusElement(selectedEl);
      }
    }

    return overlay;
  }

  private createOverlay(ev?: UIEvent): Promise<OverlaySelect> {
    let selectInterface = this.interface;
    if (selectInterface === 'action-sheet' && this.multiple) {
      console.warn(
        `Select interface cannot be "${selectInterface}" with a multi-value select. Using the "alert" interface instead.`
      );
      selectInterface = 'alert';
    }

    if (selectInterface === 'popover' && !ev) {
      console.warn(
        `Select interface cannot be a "${selectInterface}" without passing an event. Using the "alert" interface instead.`
      );
      selectInterface = 'alert';
    }

    if (selectInterface === 'action-sheet') {
      return this.openActionSheet();
    }
    if (selectInterface === 'popover') {
      return this.openPopover(ev!);
    }
    return this.openAlert();
  }

  private updateOverlayOptions(): void {
    const overlay = this.overlay as any;
    if (!overlay) {
      return;
    }
    const childOpts = this.childOpts;
    const value = this.value;
    switch (this.interface) {
      case 'action-sheet':
        overlay.buttons = this.createActionSheetButtons(childOpts, value);
        break;
      case 'popover':
        const popover = overlay.querySelector('ion-select-popover');
        if (popover) {
          popover.options = this.createPopoverOptions(childOpts, value);
        }
        break;
      case 'alert':
        const inputType = this.multiple ? 'checkbox' : 'radio';
        overlay.inputs = this.createAlertInputs(childOpts, inputType, value);
        break;
    }
  }

  private createActionSheetButtons(data: HTMLIonSelectOptionElement[], selectValue: any): ActionSheetButton[] {
    const actionSheetButtons = data.map((option) => {
      const value = getOptionValue(option);

      // Remove hydrated before copying over classes
      const copyClasses = Array.from(option.classList)
        .filter((cls) => cls !== 'hydrated')
        .join(' ');
      const optClass = `${OPTION_CLASS} ${copyClasses}`;

      return {
        role: isOptionSelected(selectValue, value, this.compareWith) ? 'selected' : '',
        text: option.textContent,
        cssClass: optClass,
        handler: () => {
          this.setValue(value);
        },
      } as ActionSheetButton;
    });

    // Add "cancel" button
    actionSheetButtons.push({
      text: this.cancelText,
      role: 'cancel',
      handler: () => {
        this.ionCancel.emit();
      },
    });

    return actionSheetButtons;
  }

  private createAlertInputs(
    data: HTMLIonSelectOptionElement[],
    inputType: 'checkbox' | 'radio',
    selectValue: any
  ): AlertInput[] {
    const alertInputs = data.map((option) => {
      const value = getOptionValue(option);

      // Remove hydrated before copying over classes
      const copyClasses = Array.from(option.classList)
        .filter((cls) => cls !== 'hydrated')
        .join(' ');
      const optClass = `${OPTION_CLASS} ${copyClasses}`;

      return {
        type: inputType,
        cssClass: optClass,
        label: option.textContent || '',
        value,
        checked: isOptionSelected(selectValue, value, this.compareWith),
        disabled: option.disabled,
      };
    });

    return alertInputs;
  }

  private createPopoverOptions(data: HTMLIonSelectOptionElement[], selectValue: any): SelectPopoverOption[] {
    const popoverOptions = data.map((option) => {
      const value = getOptionValue(option);

      // Remove hydrated before copying over classes
      const copyClasses = Array.from(option.classList)
        .filter((cls) => cls !== 'hydrated')
        .join(' ');
      const optClass = `${OPTION_CLASS} ${copyClasses}`;

      return {
        text: option.textContent || '',
        cssClass: optClass,
        value,
        checked: isOptionSelected(selectValue, value, this.compareWith),
        disabled: option.disabled,
        handler: (selected: any) => {
          this.setValue(selected);
          if (!this.multiple) {
            this.close();
          }
        },
      };
    });

    return popoverOptions;
  }

  private async openPopover(ev: UIEvent) {
    const interfaceOptions = this.interfaceOptions;
    const mode = getIonMode(this);
    const showBackdrop = mode === 'md' ? false : true;
    const multiple = this.multiple;
    const value = this.value;

    let event: Event | CustomEvent = ev;
    let size = 'auto';

    const item = this.el.closest('ion-item');

    // If the select is inside of an item containing a floating
    // or stacked label then the popover should take up the
    // full width of the item when it presents
    if (item && (item.classList.contains('item-label-floating') || item.classList.contains('item-label-stacked'))) {
      event = {
        ...ev,
        detail: {
          ionShadowTarget: item,
        },
      };
      size = 'cover';
    }

    const popoverOpts: PopoverOptions = {
      mode,
      event,
      alignment: 'center',
      size,
      showBackdrop,
      ...interfaceOptions,

      component: 'ion-select-popover',
      cssClass: ['select-popover', interfaceOptions.cssClass],
      componentProps: {
        header: interfaceOptions.header,
        subHeader: interfaceOptions.subHeader,
        message: interfaceOptions.message,
        multiple,
        value,
        options: this.createPopoverOptions(this.childOpts, value),
      },
    };

    /**
     * Workaround for Stencil to autodefine
     * ion-select-popover and ion-popover when
     * using Custom Elements build.
     */
    // eslint-disable-next-line
    if (false) {
      // eslint-disable-next-line
      // @ts-ignore
      document.createElement('ion-select-popover');
      document.createElement('ion-popover');
    }

    return popoverController.create(popoverOpts);
  }

  private async openActionSheet() {
    const mode = getIonMode(this);
    const interfaceOptions = this.interfaceOptions;
    const actionSheetOpts: ActionSheetOptions = {
      mode,
      ...interfaceOptions,

      buttons: this.createActionSheetButtons(this.childOpts, this.value),
      cssClass: ['select-action-sheet', interfaceOptions.cssClass],
    };

    /**
     * Workaround for Stencil to autodefine
     * ion-action-sheet when
     * using Custom Elements build.
     */
    // eslint-disable-next-line
    if (false) {
      // eslint-disable-next-line
      // @ts-ignore
      document.createElement('ion-action-sheet');
    }

    return actionSheetController.create(actionSheetOpts);
  }

  private async openAlert() {
    const label = this.getLabel();
    const labelText = label ? label.textContent : null;

    const interfaceOptions = this.interfaceOptions;
    const inputType = this.multiple ? 'checkbox' : 'radio';
    const mode = getIonMode(this);

    const alertOpts: AlertOptions = {
      mode,
      ...interfaceOptions,

      header: interfaceOptions.header ? interfaceOptions.header : labelText,
      inputs: this.createAlertInputs(this.childOpts, inputType, this.value),
      buttons: [
        {
          text: this.cancelText,
          role: 'cancel',
          handler: () => {
            this.ionCancel.emit();
          },
        },
        {
          text: this.okText,
          handler: (selectedValues: any) => {
            this.setValue(selectedValues);
          },
        },
      ],
      cssClass: [
        'select-alert',
        interfaceOptions.cssClass,
        this.multiple ? 'multiple-select-alert' : 'single-select-alert',
      ],
    };

    /**
     * Workaround for Stencil to autodefine
     * ion-alert when
     * using Custom Elements build.
     */
    // eslint-disable-next-line
    if (false) {
      // eslint-disable-next-line
      // @ts-ignore
      document.createElement('ion-alert');
    }

    return alertController.create(alertOpts);
  }

  /**
   * Close the select interface.
   */
  private close(): Promise<boolean> {
    if (!this.overlay) {
      return Promise.resolve(false);
    }
    return this.overlay.dismiss();
  }

  private getLabel() {
    return findItemLabel(this.el);
  }

  private hasValue(): boolean {
    return this.getText() !== '';
  }

  private get childOpts() {
    return Array.from(this.el.querySelectorAll('ion-select-option'));
  }

  private getText(): string {
    const selectedText = this.selectedText;
    if (selectedText != null && selectedText !== '') {
      return selectedText;
    }
    return generateText(this.childOpts, this.value, this.compareWith);
  }

  private setFocus() {
    if (this.focusEl) {
      this.focusEl.focus();
    }
  }

  private emitStyle() {
    if (this.legacyFormController.hasLegacyControl()) {
      this.ionStyle.emit({
        interactive: true,
        'interactive-disabled': this.disabled,
        select: true,
        'select-disabled': this.disabled,
        'has-placeholder': this.placeholder !== undefined,
        'has-value': this.hasValue(),
        'has-focus': this.isExpanded,
      });
    }
  }

  private onClick = (ev: UIEvent) => {
    this.setFocus();
    this.open(ev);
  };

  private onFocus = () => {
    this.ionFocus.emit();
  };

  private onBlur = () => {
    this.ionBlur.emit();
  };

  private renderSelect() {
    return <Host>stub</Host>;
  }

  private renderLegacySelect() {
    if (!this.hasLoggedDeprecationWarning) {
      printIonWarning(
        `Using ion-select with an ion-label has been deprecated. To migrate, remove the ion-label and use the "label" property on ion-select instead.

Example: <ion-select label="Favorite Color">...</ion-select>

For inputs that do not have a visible label, developers should use "aria-label" so screen readers can announce the purpose of the select.
  `,
        this.el
      );

      if (this.legacy) {
        printIonWarning(
          `ion-select is being used with the "legacy" property enabled which will forcibly enable the legacy form markup. This property will be removed in an upcoming major release of Ionic where this form control will use the modern form markup.
    Developers can dismiss this warning by removing their usage of the "legacy" property and using the new select syntax.`,
          this.el
        );
      }
      this.hasLoggedDeprecationWarning = true;
    }

    const { disabled, el, inputId, isExpanded, name, placeholder, value } = this;
    const mode = getIonMode(this);
    const { labelText, labelId } = getAriaLabel(el, inputId);

    renderHiddenInput(true, el, name, parseValue(value), disabled);

    const displayValue = this.getText();

    let addPlaceholderClass = false;
    let selectText = displayValue;
    if (selectText === '' && placeholder !== undefined) {
      selectText = placeholder;
      addPlaceholderClass = true;
    }

    const selectTextClasses: CssClassMap = {
      'select-text': true,
      'select-placeholder': addPlaceholderClass,
    };

    const textPart = addPlaceholderClass ? 'placeholder' : 'text';

    // If there is a label then we need to concatenate it with the
    // current value (or placeholder) and a comma so it separates
    // nicely when the screen reader announces it, otherwise just
    // announce the value / placeholder
    const displayLabel =
      labelText !== undefined ? (selectText !== '' ? `${selectText}, ${labelText}` : labelText) : selectText;

    return (
      <Host
        onClick={this.onClick}
        role="button"
        aria-haspopup="listbox"
        aria-disabled={disabled ? 'true' : null}
        aria-label={displayLabel}
        class={{
          [mode]: true,
          'in-item': hostContext('ion-item', el),
          'select-disabled': disabled,
          'select-expanded': isExpanded,
          'legacy-select': true,
        }}
      >
        <div aria-hidden="true" class={selectTextClasses} part={textPart}>
          {selectText}
        </div>
        <ion-icon class="select-icon" part="icon" aria-hidden="true" icon={caretDownSharp}></ion-icon>
        <label id={labelId}>{displayLabel}</label>
        <button
          type="button"
          disabled={disabled}
          id={inputId}
          aria-labelledby={labelId}
          aria-haspopup="listbox"
          aria-expanded={`${isExpanded}`}
          onFocus={this.onFocus}
          onBlur={this.onBlur}
          ref={(focusEl) => (this.focusEl = focusEl)}
        ></button>
      </Host>
    );
  }

  render() {
    const { legacyFormController } = this;

    return legacyFormController.hasLegacyControl() ? this.renderLegacySelect() : this.renderSelect();
  }
}

const isOptionSelected = (
  currentValue: any[] | any,
  compareValue: any,
  compareWith?: string | SelectCompareFn | null
) => {
  if (currentValue === undefined) {
    return false;
  }
  if (Array.isArray(currentValue)) {
    return currentValue.some((val) => compareOptions(val, compareValue, compareWith));
  } else {
    return compareOptions(currentValue, compareValue, compareWith);
  }
};

const getOptionValue = (el: HTMLIonSelectOptionElement) => {
  const value = el.value;
  return value === undefined ? el.textContent || '' : value;
};

const parseValue = (value: any) => {
  if (value == null) {
    return undefined;
  }
  if (Array.isArray(value)) {
    return value.join(',');
  }
  return value.toString();
};

const compareOptions = (
  currentValue: any,
  compareValue: any,
  compareWith?: string | SelectCompareFn | null
): boolean => {
  if (typeof compareWith === 'function') {
    return compareWith(currentValue, compareValue);
  } else if (typeof compareWith === 'string') {
    return currentValue[compareWith] === compareValue[compareWith];
  } else {
    return Array.isArray(compareValue) ? compareValue.includes(currentValue) : currentValue === compareValue;
  }
};

const generateText = (
  opts: HTMLIonSelectOptionElement[],
  value: any | any[],
  compareWith?: string | SelectCompareFn | null
) => {
  if (value === undefined) {
    return '';
  }
  if (Array.isArray(value)) {
    return value
      .map((v) => textForValue(opts, v, compareWith))
      .filter((opt) => opt !== null)
      .join(', ');
  } else {
    return textForValue(opts, value, compareWith) || '';
  }
};

const textForValue = (
  opts: HTMLIonSelectOptionElement[],
  value: any,
  compareWith?: string | SelectCompareFn | null
): string | null => {
  const selectOpt = opts.find((opt) => {
    return compareOptions(value, getOptionValue(opt), compareWith);
  });
  return selectOpt ? selectOpt.textContent : null;
};

let selectIds = 0;

const OPTION_CLASS = 'select-interface-option';<|MERGE_RESOLUTION|>--- conflicted
+++ resolved
@@ -1,12 +1,9 @@
 import type { ComponentInterface, EventEmitter } from '@stencil/core';
 import { Component, Element, Event, Host, Method, Prop, State, Watch, h } from '@stencil/core';
-<<<<<<< HEAD
 import { createLegacyFormController } from '@utils/forms';
 import type { LegacyFormController } from '@utils/forms';
 import { printIonWarning } from '@utils/logging';
-=======
 import { caretDownSharp } from 'ionicons/icons';
->>>>>>> 6c824350
 
 import { getIonMode } from '../../global/ionic-global';
 import type {
