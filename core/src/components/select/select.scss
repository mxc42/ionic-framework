--- conflicted
+++ resolved
@@ -29,11 +29,7 @@
   --padding-bottom: 0px;
   --padding-start: 0px;
   --placeholder-color: currentColor;
-<<<<<<< HEAD
-  --placeholder-opacity: 0.6;
-=======
   --placeholder-opacity: #{$placeholder-opacity};
->>>>>>> 61b8bf4e
 
   display: block;
   position: relative;
@@ -122,25 +118,6 @@
   white-space: nowrap;
 
   overflow: hidden;
-<<<<<<< HEAD
-}
-
-.select-icon-inner {
-  @include position(50%, null, null, 5px);
-  @include margin(-2px, null, null, null);
-
-  position: absolute;
-
-  width: 0;
-  height: 0;
-
-  border-top: 5px solid;
-  border-right: 5px solid transparent;
-  border-left: 5px solid transparent;
-
-  color: currentColor;
-
-  pointer-events: none;
 }
 
 // Select Wrapper
@@ -395,6 +372,4 @@
    * beyond the bounds of the input.
    */
   max-width: calc(100% / #{$select-floating-label-scale});
-=======
->>>>>>> 61b8bf4e
 }