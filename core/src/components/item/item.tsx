<<<<<<< HEAD
import { Component, ComponentInterface, Element, Host, Listen, Prop, State, Watch, forceUpdate, h } from '@stencil/core';
import { printIonError } from '@utils/logging';
=======
import type { ComponentInterface } from '@stencil/core';
import { Component, Element, Host, Listen, Prop, State, forceUpdate, h } from '@stencil/core';
>>>>>>> 83186598
import { chevronForward } from 'ionicons/icons';

import { getIonMode } from '../../global/ionic-global';
import type { AnimationBuilder, Color, CssClassMap, RouterDirection, StyleEventDetail } from '../../interface';
import type { AnchorInterface, ButtonInterface } from '../../utils/element-interface';
import { raf } from '../../utils/helpers';
import { createColorClasses, hostContext, openURL } from '../../utils/theme';
import type { InputChangeEventDetail } from '../input/input-interface';

import { CounterFormatter } from './item-interface';

/**
 * @virtualProp {"ios" | "md"} mode - The mode determines which platform styles to use.
 *
 * @slot - Content is placed between the named slots if provided without a slot.
 * @slot start - Content is placed to the left of the item text in LTR, and to the right in RTL.
 * @slot end - Content is placed to the right of the item text in LTR, and to the left in RTL.
 * @slot helper - Content is placed under the item and displayed when no error is detected.
 * @slot error - Content is placed under the item and displayed when an error is detected.
 *
 * @part native - The native HTML button, anchor or div element that wraps all child elements.
 * @part detail-icon - The chevron icon for the item. Only applies when `detail="true"`.
 */
@Component({
  tag: 'ion-item',
  styleUrls: {
    ios: 'item.ios.scss',
    md: 'item.md.scss',
  },
  shadow: {
    delegatesFocus: true,
  },
})
export class Item implements ComponentInterface, AnchorInterface, ButtonInterface {
  private labelColorStyles = {};
  private itemStyles = new Map<string, CssClassMap>();
  private clickListener?: (ev: Event) => void;

  @Element() el!: HTMLIonItemElement;

  @State() multipleInputs = false;
  @State() focusable = true;

  /**
   * The color to use from your application's color palette.
   * Default options are: `"primary"`, `"secondary"`, `"tertiary"`, `"success"`, `"warning"`, `"danger"`, `"light"`, `"medium"`, and `"dark"`.
   * For more information on colors, see [theming](/docs/theming/basics).
   */
  @Prop({ reflect: true }) color?: Color;

  /**
   * If `true`, a button tag will be rendered and the item will be tappable.
   */
  @Prop() button = false;

  /**
   * If `true`, a detail arrow will appear on the item. Defaults to `false` unless the `mode`
   * is `ios` and an `href` or `button` property is present.
   */
  @Prop() detail?: boolean;

  /**
   * The icon to use when `detail` is set to `true`.
   */
  @Prop() detailIcon = chevronForward;

  /**
   * If `true`, the user cannot interact with the item.
   */
  @Prop() disabled = false;

  /**
   * This attribute instructs browsers to download a URL instead of navigating to
   * it, so the user will be prompted to save it as a local file. If the attribute
   * has a value, it is used as the pre-filled file name in the Save prompt
   * (the user can still change the file name if they want).
   */
  @Prop() download: string | undefined;

  /**
   * The fill for the item. If `'solid'` the item will have a background. If
   * `'outline'` the item will be transparent with a border. Only available in `md` mode.
   */
  @Prop() fill?: 'outline' | 'solid';

  /**
   * The shape of the item. If "round" it will have increased
   * border radius.
   */
  @Prop() shape?: 'round';
  /**
   * Contains a URL or a URL fragment that the hyperlink points to.
   * If this property is set, an anchor tag will be rendered.
   */
  @Prop() href: string | undefined;

  /**
   * Specifies the relationship of the target object to the link object.
   * The value is a space-separated list of [link types](https://developer.mozilla.org/en-US/docs/Web/HTML/Link_types).
   */
  @Prop() rel: string | undefined;

  /**
   * How the bottom border should be displayed on the item.
   */
  @Prop() lines?: 'full' | 'inset' | 'none';

  /**
   * If `true`, a character counter will display the ratio of characters used and the total character limit. Only applies when the `maxlength` property is set on the inner `ion-input` or `ion-textarea`.
   */
  @Prop() counter = false;

  /**
   * When using a router, it specifies the transition animation when navigating to
   * another page using `href`.
   */
  @Prop() routerAnimation: AnimationBuilder | undefined;

  /**
   * When using a router, it specifies the transition direction when navigating to
   * another page using `href`.
   */
  @Prop() routerDirection: RouterDirection = 'forward';

  /**
   * Specifies where to display the linked URL.
   * Only applies when an `href` is provided.
   * Special keywords: `"_blank"`, `"_self"`, `"_parent"`, `"_top"`.
   */
  @Prop() target: string | undefined;

  /**
   * The type of the button. Only used when an `onclick` or `button` property is present.
   */
  @Prop() type: 'submit' | 'reset' | 'button' = 'button';

  /**
   * A callback used to format the counter text.
   * By default the counter text is set to "itemLength / maxLength".
   */
  @Prop() counterFormatter?: CounterFormatter;

  @State() counterString: string | null | undefined;

  @Watch('counterFormatter')
  counterFormatterChanged() {
    this.updateCounterOutput(this.getFirstInput());
  }

  @Listen('ionChange')
  handleIonChange(ev: CustomEvent<InputChangeEventDetail>) {
    if (this.counter && ev.target === this.getFirstInput()) {
      this.updateCounterOutput(ev.target as HTMLIonInputElement | HTMLIonTextareaElement);
    }
  }

  @Listen('ionColor')
  labelColorChanged(ev: CustomEvent<string>) {
    const { color } = this;

    // There will be a conflict with item color if
    // we apply the label color to item, so we ignore
    // the label color if the user sets a color on item
    if (color === undefined) {
      this.labelColorStyles = ev.detail;
    }
  }

  @Listen('ionStyle')
  itemStyle(ev: CustomEvent<StyleEventDetail>) {
    ev.stopPropagation();

    const tagName = (ev.target as HTMLElement).tagName;
    const updatedStyles = ev.detail;
    const newStyles = {} as any;
    const childStyles = this.itemStyles.get(tagName) || {};

    let hasStyleChange = false;
    Object.keys(updatedStyles).forEach((key) => {
      if (updatedStyles[key]) {
        const itemKey = `item-${key}`;
        if (!childStyles[itemKey]) {
          hasStyleChange = true;
        }
        newStyles[itemKey] = true;
      }
    });
    if (!hasStyleChange && Object.keys(newStyles).length !== Object.keys(childStyles).length) {
      hasStyleChange = true;
    }
    if (hasStyleChange) {
      this.itemStyles.set(tagName, newStyles);
      forceUpdate(this);
    }
  }

  connectedCallback() {
    if (this.counter) {
      this.updateCounterOutput(this.getFirstInput());
    }

    this.hasStartEl();
  }

  componentDidUpdate() {
    // Do not use @Listen here to avoid making all items
    // appear as clickable to screen readers
    // https://github.com/ionic-team/ionic-framework/issues/22011
    const input = this.getFirstInput();
    if (input && !this.clickListener) {
      this.clickListener = (ev: Event) => this.delegateFocus(ev, input);
      this.el.addEventListener('click', this.clickListener);
    }
  }

  disconnectedCallback() {
    const input = this.getFirstInput();
    if (input && this.clickListener) {
      this.el.removeEventListener('click', this.clickListener);
      this.clickListener = undefined;
    }
  }

  componentDidLoad() {
    raf(() => {
      this.setMultipleInputs();
      this.focusable = this.isFocusable();
    });
  }

  // If the item contains multiple clickable elements and/or inputs, then the item
  // should not have a clickable input cover over the entire item to prevent
  // interfering with their individual click events
  private setMultipleInputs() {
    // The following elements have a clickable cover that is relative to the entire item
    const covers = this.el.querySelectorAll('ion-checkbox, ion-datetime, ion-select, ion-radio');

    // The following elements can accept focus alongside the previous elements
    // therefore if these elements are also a child of item, we don't want the
    // input cover on top of those interfering with their clicks
    const inputs = this.el.querySelectorAll(
      'ion-input, ion-range, ion-searchbar, ion-segment, ion-textarea, ion-toggle'
    );

    // The following elements should also stay clickable when an input with cover is present
    const clickables = this.el.querySelectorAll('ion-anchor, ion-button, a, button');

    // Check for multiple inputs to change the position of the input cover to relative
    // for all of the covered inputs above
    this.multipleInputs =
      covers.length + inputs.length > 1 ||
      covers.length + clickables.length > 1 ||
      (covers.length > 0 && this.isClickable());
  }

  // If the item contains an input including a checkbox, datetime, select, or radio
  // then the item will have a clickable input cover that covers the item
  // that should get the hover, focused and activated states UNLESS it has multiple
  // inputs, then those need to individually get each click
  private hasCover(): boolean {
    const inputs = this.el.querySelectorAll('ion-checkbox, ion-datetime, ion-select, ion-radio');
    return inputs.length === 1 && !this.multipleInputs;
  }

  // If the item has an href or button property it will render a native
  // anchor or button that is clickable
  private isClickable(): boolean {
    return this.href !== undefined || this.button;
  }

  private canActivate(): boolean {
    return this.isClickable() || this.hasCover();
  }

  private isFocusable(): boolean {
    const focusableChild = this.el.querySelector('.ion-focusable');
    return this.canActivate() || focusableChild !== null;
  }

  private getFirstInput(): HTMLIonInputElement | HTMLIonTextareaElement {
    const inputs = this.el.querySelectorAll('ion-input, ion-textarea') as NodeListOf<
      HTMLIonInputElement | HTMLIonTextareaElement
    >;
    return inputs[0];
  }

  // This is needed for WebKit due to a delegatesFocus bug where
  // clicking on the left padding of an item is not focusing the input
  // but is opening the keyboard. It will no longer be needed with
  // iOS 14.
  private delegateFocus(ev: Event, input: HTMLIonInputElement | HTMLIonTextareaElement) {
    const clickedItem = (ev.target as HTMLElement).tagName === 'ION-ITEM';
    let firstActive = false;

    // If the first input is the same as the active element we need
    // to focus the first input again, but if the active element
    // is another input inside of the item we shouldn't switch focus
    if (document.activeElement) {
      firstActive = input.querySelector('input, textarea') === document.activeElement;
    }

    // Only focus the first input if we clicked on an ion-item
    // and the first input exists
    if (clickedItem && (firstActive || !this.multipleInputs)) {
      input.fireFocusEvents = false;
      input.setBlur();
      input.setFocus();
      raf(() => {
        input.fireFocusEvents = true;
      });
    }
  }

  private updateCounterOutput(inputEl: HTMLIonInputElement | HTMLIonTextareaElement) {
    const { counter, counterFormatter, defaultCounterFormatter } = this;
    if (counter && !this.multipleInputs && inputEl?.maxlength !== undefined) {
      const length = inputEl?.value?.toString().length ?? 0;
      if (counterFormatter === undefined) {
        this.counterString = defaultCounterFormatter(length, inputEl.maxlength);
      } else {
        try {
          this.counterString = counterFormatter(length, inputEl.maxlength);
        } catch (e) {
          printIonError('Exception in provided `counterFormatter`.', e);
          // Fallback to the default counter formatter when an exception happens
          this.counterString = defaultCounterFormatter(length, inputEl.maxlength);
        }
      }
    }
  }

  private defaultCounterFormatter(length: number, maxlength: number) {
    return `${length} / ${maxlength}`;
  }

  private hasStartEl() {
    const startEl = this.el.querySelector('[slot="start"]');
    if (startEl !== null) {
      this.el.classList.add('item-has-start-slot');
    }
  }

  render() {
    const {
      counterString,
      detail,
      detailIcon,
      download,
      fill,
      labelColorStyles,
      lines,
      disabled,
      href,
      rel,
      shape,
      target,
      routerAnimation,
      routerDirection,
    } = this;
    const childStyles = {} as any;
    const mode = getIonMode(this);
    const clickable = this.isClickable();
    const canActivate = this.canActivate();
    const TagType = clickable ? (href === undefined ? 'button' : 'a') : ('div' as any);
    const attrs =
      TagType === 'button'
        ? { type: this.type }
        : {
            download,
            href,
            rel,
            target,
          };
    // Only set onClick if the item is clickable to prevent screen
    // readers from reading all items as clickable
    const clickFn = clickable
      ? {
          onClick: (ev: Event) => {
            openURL(href, ev, routerDirection, routerAnimation);
          },
        }
      : {};
    const showDetail = detail !== undefined ? detail : mode === 'ios' && clickable;
    this.itemStyles.forEach((value) => {
      Object.assign(childStyles, value);
    });
    const ariaDisabled = disabled || childStyles['item-interactive-disabled'] ? 'true' : null;
    const fillValue = fill || 'none';
    return (
      <Host
        aria-disabled={ariaDisabled}
        class={{
          ...childStyles,
          ...labelColorStyles,
          ...createColorClasses(this.color, {
            item: true,
            [mode]: true,
            [`item-lines-${lines}`]: lines !== undefined,
            [`item-fill-${fillValue}`]: true,
            [`item-shape-${shape}`]: shape !== undefined,
            'item-disabled': disabled,
            'in-list': hostContext('ion-list', this.el),
            'item-multiple-inputs': this.multipleInputs,
            'ion-activatable': canActivate,
            'ion-focusable': this.focusable,
            'item-rtl': document.dir === 'rtl',
          }),
        }}
      >
        <TagType {...attrs} class="item-native" part="native" disabled={disabled} {...clickFn}>
          <slot name="start"></slot>
          <div class="item-inner">
            <div class="input-wrapper">
              <slot></slot>
            </div>
            <slot name="end"></slot>
            {showDetail && (
              <ion-icon
                icon={detailIcon}
                lazy={false}
                class="item-detail-icon"
                part="detail-icon"
                aria-hidden="true"
                flip-rtl={detailIcon === chevronForward}
              ></ion-icon>
            )}
            <div class="item-inner-highlight"></div>
          </div>
          {canActivate && mode === 'md' && <ion-ripple-effect></ion-ripple-effect>}
          <div class="item-highlight"></div>
        </TagType>
        <div class="item-bottom">
          <slot name="error"></slot>
          <slot name="helper"></slot>
          {counterString && <ion-note class="item-counter">{counterString}</ion-note>}
        </div>
      </Host>
    );
  }
}<|MERGE_RESOLUTION|>--- conflicted
+++ resolved
@@ -1,10 +1,8 @@
-<<<<<<< HEAD
-import { Component, ComponentInterface, Element, Host, Listen, Prop, State, Watch, forceUpdate, h } from '@stencil/core';
-import { printIonError } from '@utils/logging';
-=======
+
 import type { ComponentInterface } from '@stencil/core';
 import { Component, Element, Host, Listen, Prop, State, forceUpdate, h } from '@stencil/core';
->>>>>>> 83186598
+import { printIonError } from '@utils/logging';
+
 import { chevronForward } from 'ionicons/icons';
 
 import { getIonMode } from '../../global/ionic-global';
