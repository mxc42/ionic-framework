--- conflicted
+++ resolved
@@ -21,12 +21,10 @@
    * @prop --height: Height of the picker
    * @prop --max-height: Maximum height of the picker
    *
-<<<<<<< HEAD
    * @prop --button-background-hover: Background of the picker button on hover
    * @prop --button-background-hover-opacity: Opacity of the picker button background on hover
-=======
+   *
    * @prop --backdrop-opacity: Opacity of the backdrop
->>>>>>> 7b95fa23
    */
   --border-radius: 0;
   --border-style: solid;
