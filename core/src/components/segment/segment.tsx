--- conflicted
+++ resolved
@@ -24,13 +24,8 @@
   private gesture?: Gesture;
   private checked?: HTMLIonSegmentButtonElement;
 
-<<<<<<< HEAD
   // Value before the segment is dragged
   private valueBeforeGesture?: string;
-=======
-  // Value to be emitted when gesture ends
-  private valueAfterGesture?: string;
->>>>>>> c6620c7c
 
   @Element() el!: HTMLIonSegmentElement;
 
