--- conflicted
+++ resolved
@@ -125,12 +125,7 @@
   };
 
   @Listen('keydown', { target: 'document' })
-<<<<<<< HEAD
   onKeydown(ev: KeyboardEvent) {
-=======
-  onKeydown(ev: any) {
-    // TODO(FW-2832): type
->>>>>>> c6620c7c
     const inSelectPopover = !!this.el.closest('ion-select-popover');
 
     if (ev.target && !this.el.contains(ev.target as HTMLElement)) {
