--- conflicted
+++ resolved
@@ -11,12 +11,8 @@
   translucent?: boolean;
   animated?: boolean;
   icon?: string;
-<<<<<<< HEAD
   htmlAttributes?: { [key: string]: any };
-=======
-  htmlAttributes?: ToastAttributes;
   layout?: ToastLayout;
->>>>>>> 085a0c77
 
   color?: Color;
   mode?: Mode;
@@ -27,16 +23,8 @@
   leaveAnimation?: AnimationBuilder;
 }
 
-<<<<<<< HEAD
-=======
-/**
- * @deprecated - Use { [key: string]: any } directly instead.
- */
-export type ToastAttributes = { [key: string]: any };
-
 export type ToastLayout = 'baseline' | 'stacked';
 
->>>>>>> 085a0c77
 export interface ToastButton {
   text?: string;
   icon?: string;
