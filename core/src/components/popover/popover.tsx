import type { ComponentInterface, EventEmitter } from '@stencil/core';
import { Component, Element, Event, Host, Method, Prop, State, Watch, h } from '@stencil/core';

import { getIonMode } from '../../global/ionic-global';
import type {
  AnimationBuilder,
  ComponentProps,
  ComponentRef,
  FrameworkDelegate,
  OverlayEventDetail,
  PopoverAttributes,
  PopoverInterface,
  PopoverSize,
  PositionAlign,
  PositionReference,
  PositionSide,
  TriggerAction,
} from '../../interface';
import { CoreDelegate, attachComponent, detachComponent } from '../../utils/framework-delegate';
import { addEventListener, raf } from '../../utils/helpers';
import { BACKDROP, dismiss, eventMethod, focusFirstDescendant, prepareOverlay, present } from '../../utils/overlays';
import { isPlatform } from '../../utils/platform';
import { getClassMap } from '../../utils/theme';
import { deepReady } from '../../utils/transition';

import { iosEnterAnimation } from './animations/ios.enter';
import { iosLeaveAnimation } from './animations/ios.leave';
import { mdEnterAnimation } from './animations/md.enter';
import { mdLeaveAnimation } from './animations/md.leave';
import { configureDismissInteraction, configureKeyboardInteraction, configureTriggerInteraction } from './utils';

/**
 * @virtualProp {"ios" | "md"} mode - The mode determines which platform styles to use.
 *
 * @slot - Content is placed inside of the `.popover-content` element.
 *
 * @part backdrop - The `ion-backdrop` element.
 * @part arrow - The arrow that points to the reference element. Only applies on `ios` mode.
 * @part content - The wrapper element for the default slot.
 */
@Component({
  tag: 'ion-popover',
  styleUrls: {
    ios: 'popover.ios.scss',
    md: 'popover.md.scss',
  },
  shadow: true,
})
export class Popover implements ComponentInterface, PopoverInterface {
  private usersElement?: HTMLElement;
  private triggerEl?: HTMLElement | null;
  private parentPopover: HTMLIonPopoverElement | null = null;
  private popoverIndex = popoverIds++;
  private popoverId?: string;
  private coreDelegate: FrameworkDelegate = CoreDelegate();
  private currentTransition?: Promise<any>;
  private destroyTriggerInteraction?: () => void;
  private destroyKeyboardInteraction?: () => void;
  private destroyDismissInteraction?: () => void;

  private inline = false;
  private workingDelegate?: FrameworkDelegate;

  private focusDescendantOnPresent = false;

  lastFocus?: HTMLElement;

  @State() presented = false;

  @Element() el!: HTMLIonPopoverElement;

  /** @internal */
  @Prop() hasController = false;

  /** @internal */
  @Prop() delegate?: FrameworkDelegate;

  /** @internal */
  @Prop() overlayIndex!: number;

  /**
   * Animation to use when the popover is presented.
   */
  @Prop() enterAnimation?: AnimationBuilder;

  /**
   * Animation to use when the popover is dismissed.
   */
  @Prop() leaveAnimation?: AnimationBuilder;

  /**
   * The component to display inside of the popover.
   * You only need to use this if you are not using
   * a JavaScript framework. Otherwise, you can just
   * slot your component inside of `ion-popover`.
   */
  @Prop() component?: ComponentRef;

  /**
   * The data to pass to the popover component.
   * You only need to use this if you are not using
   * a JavaScript framework. Otherwise, you can just
   * set the props directly on your component.
   */
  @Prop() componentProps?: ComponentProps;

  /**
   * If `true`, the keyboard will be automatically dismissed when the overlay is presented.
   */
  @Prop() keyboardClose = true;

  /**
   * Additional classes to apply for custom CSS. If multiple classes are
   * provided they should be separated by spaces.
   * @internal
   */
  @Prop() cssClass?: string | string[];

  /**
   * If `true`, the popover will be dismissed when the backdrop is clicked.
   */
  @Prop() backdropDismiss = true;

  /**
   * The event to pass to the popover animation.
   */
  @Prop() event: any;

  /**
   * If `true`, a backdrop will be displayed behind the popover.
   * This property controls whether or not the backdrop
   * darkens the screen when the popover is presented.
   * It does not control whether or not the backdrop
   * is active or present in the DOM.
   */
  @Prop() showBackdrop = true;

  /**
   * If `true`, the popover will be translucent.
   * Only applies when the mode is `"ios"` and the device supports
   * [`backdrop-filter`](https://developer.mozilla.org/en-US/docs/Web/CSS/backdrop-filter#Browser_compatibility).
   */
  @Prop() translucent = false;

  /**
   * If `true`, the popover will animate.
   */
  @Prop() animated = true;

  /**
   * Additional attributes to pass to the popover.
   */
  @Prop() htmlAttributes?: PopoverAttributes;

  /**
   * Describes what kind of interaction with the trigger that
   * should cause the popover to open. Does not apply when the `trigger`
   * property is `undefined`.
   * If `'click'`, the popover will be presented when the trigger is left clicked.
   * If `'hover'`, the popover will be presented when a pointer hovers over the trigger.
   * If `'context-menu'`, the popover will be presented when the trigger is right
   * clicked on desktop and long pressed on mobile. This will also prevent your
   * device's normal context menu from appearing.
   */
  @Prop() triggerAction: TriggerAction = 'click';

  /**
   * An ID corresponding to the trigger element that
   * causes the popover to open. Use the `trigger-action`
   * property to customize the interaction that results in
   * the popover opening.
   */
  @Prop() trigger: string | undefined;

  /**
   * Describes how to calculate the popover width.
   * If `'cover'`, the popover width will match the width of the trigger.
   * If `'auto'`, the popover width will be determined by the content in
   * the popover.
   */
  @Prop() size: PopoverSize = 'auto';

  /**
   * If `true`, the popover will be automatically
   * dismissed when the content has been clicked.
   */
  @Prop() dismissOnSelect = false;

  /**
   * Describes what to position the popover relative to.
   * If `'trigger'`, the popover will be positioned relative
   * to the trigger button. If passing in an event, this is
   * determined via event.target.
   * If `'event'`, the popover will be positioned relative
   * to the x/y coordinates of the trigger action. If passing
   * in an event, this is determined via event.clientX and event.clientY.
   */
  @Prop() reference: PositionReference = 'trigger';

  /**
   * Describes which side of the `reference` point to position
   * the popover on. The `'start'` and `'end'` values are RTL-aware,
   * and the `'left'` and `'right'` values are not.
   */
  @Prop() side: PositionSide = 'bottom';

  /**
   * Describes how to align the popover content with the `reference` point.
   * Defaults to `'center'` for `ios` mode, and `'start'` for `md` mode.
   */
  @Prop({ mutable: true }) alignment?: PositionAlign;

  /**
   * If `true`, the popover will display an arrow that points at the
   * `reference` when running in `ios` mode. Does not apply in `md` mode.
   */
  @Prop() arrow = true;

  /**
   * If `true`, the popover will open. If `false`, the popover will close.
   * Use this if you need finer grained control over presentation, otherwise
   * just use the popoverController or the `trigger` property.
   * Note: `isOpen` will not automatically be set back to `false` when
   * the popover dismisses. You will need to do that in your code.
   */
  @Prop() isOpen = false;

  /**
   * @internal
   *
   * If `true` the popover will not register its own keyboard event handlers.
   * This allows the contents of the popover to handle their own keyboard interactions.
   *
   * If `false`, the popover will register its own keyboard event handlers for
   * navigating `ion-list` items within a popover (up/down/home/end/etc.).
   * This will also cancel browser keyboard event bindings to prevent scroll
   * behavior in a popover using a list of items.
   */
  @Prop() keyboardEvents = false;

  @Watch('trigger')
  @Watch('triggerAction')
  onTriggerChange() {
    this.configureTriggerInteraction();
  }

  @Watch('isOpen')
  onIsOpenChange(newValue: boolean, oldValue: boolean) {
    if (newValue === true && oldValue === false) {
      this.present();
    } else if (newValue === false && oldValue === true) {
      this.dismiss();
    }
  }

  /**
   * If `true`, the component passed into `ion-popover` will
   * automatically be mounted when the popover is created. The
   * component will remain mounted even when the popover is dismissed.
   * However, the component will be destroyed when the popover is
   * destroyed. This property is not reactive and should only be
   * used when initially creating a popover.
   *
   * Note: This feature only applies to inline popovers in JavaScript
   * frameworks such as Angular, React, and Vue.
   */
  @Prop() keepContentsMounted = false;

  /**
   * Emitted after the popover has presented.
   */
  @Event({ eventName: 'ionPopoverDidPresent' }) didPresent!: EventEmitter<void>;

  /**
   * Emitted before the popover has presented.
   */
  @Event({ eventName: 'ionPopoverWillPresent' }) willPresent!: EventEmitter<void>;

  /**
   * Emitted before the popover has dismissed.
   */
  @Event({ eventName: 'ionPopoverWillDismiss' }) willDismiss!: EventEmitter<OverlayEventDetail>;

  /**
   * Emitted after the popover has dismissed.
   */
  @Event({ eventName: 'ionPopoverDidDismiss' }) didDismiss!: EventEmitter<OverlayEventDetail>;

  /**
   * Emitted after the popover has presented.
   * Shorthand for ionPopoverWillDismiss.
   */
  @Event({ eventName: 'didPresent' }) didPresentShorthand!: EventEmitter<void>;

  /**
   * Emitted before the popover has presented.
   * Shorthand for ionPopoverWillPresent.
   */
  @Event({ eventName: 'willPresent' }) willPresentShorthand!: EventEmitter<void>;

  /**
   * Emitted before the popover has dismissed.
   * Shorthand for ionPopoverWillDismiss.
   */
  @Event({ eventName: 'willDismiss' }) willDismissShorthand!: EventEmitter<OverlayEventDetail>;

  /**
   * Emitted after the popover has dismissed.
   * Shorthand for ionPopoverDidDismiss.
   */
  @Event({ eventName: 'didDismiss' }) didDismissShorthand!: EventEmitter<OverlayEventDetail>;

  /**
   * Emitted before the popover has presented, but after the component
   * has been mounted in the DOM.
   * This event exists for ion-popover to resolve an issue with the
   * popover and the lazy build, that the transition is unable to get
   * the correct dimensions of the popover with auto sizing.
   * This is not required for other overlays, since the existing
   * overlay transitions are not effected by auto sizing content.
   *
   * @internal
   */
  @Event() ionMount!: EventEmitter<void>;

  connectedCallback() {
    const { configureTriggerInteraction, el } = this;

    prepareOverlay(el);
    configureTriggerInteraction();
  }

  disconnectedCallback() {
    const { destroyTriggerInteraction } = this;

    if (destroyTriggerInteraction) {
      destroyTriggerInteraction();
    }
  }

  componentWillLoad() {
    /**
     * If user has custom ID set then we should
     * not assign the default incrementing ID.
     */
    this.popoverId = this.el.hasAttribute('id') ? this.el.getAttribute('id')! : `ion-popover-${this.popoverIndex}`;

    this.parentPopover = this.el.closest(`ion-popover:not(#${this.popoverId})`) as HTMLIonPopoverElement | null;

    if (this.alignment === undefined) {
      this.alignment = getIonMode(this) === 'ios' ? 'center' : 'start';
    }
  }

  componentDidLoad() {
    const { parentPopover, isOpen } = this;

    /**
     * If popover was rendered with isOpen="true"
     * then we should open popover immediately.
     */
    if (isOpen === true) {
      raf(() => this.present());
    }

    if (parentPopover) {
      addEventListener(parentPopover, 'ionPopoverWillDismiss', () => {
        this.dismiss(undefined, undefined, false);
      });
    }
  }

  /**
   * When opening a popover from a trigger, we should not be
   * modifying the `event` prop from inside the component.
   * Additionally, when pressing the "Right" arrow key, we need
   * to shift focus to the first descendant in the newly presented
   * popover.
   *
   * @internal
   */
  @Method()
  async presentFromTrigger(event?: any, focusDescendant = false) {
    this.focusDescendantOnPresent = focusDescendant;

    await this.present(event);

    this.focusDescendantOnPresent = false;
  }

  /**
   * Determines whether or not an overlay
   * is being used inline or via a controller/JS
   * and returns the correct delegate.
   * By default, subsequent calls to getDelegate
   * will use a cached version of the delegate.
   * This is useful for calling dismiss after
   * present so that the correct delegate is given.
   */
  private getDelegate(force = false) {
    if (this.workingDelegate && !force) {
      return {
        delegate: this.workingDelegate,
        inline: this.inline,
      };
    }

    /**
     * If using overlay inline
     * we potentially need to use the coreDelegate
     * so that this works in vanilla JS apps.
     * If a developer has presented this component
     * via a controller, then we can assume
     * the component is already in the
     * correct place.
     */
    const parentEl = this.el.parentNode as HTMLElement | null;
    const inline = (this.inline = parentEl !== null && !this.hasController);
    const delegate = (this.workingDelegate = inline ? this.delegate || this.coreDelegate : this.delegate);

    return { inline, delegate };
  }

  /**
   * Present the popover overlay after it has been created.
   * Developers can pass a mouse, touch, or pointer event
   * to position the popover relative to where that event
   * was dispatched.
   */
  @Method()
  async present(event?: MouseEvent | TouchEvent | PointerEvent | CustomEvent): Promise<void> {
    if (this.presented) {
      return;
    }

    /**
     * When using an inline popover
     * and dismissing a popover it is possible to
     * quickly present the popover while it is
     * dismissing. We need to await any current
     * transition to allow the dismiss to finish
     * before presenting again.
     */
    if (this.currentTransition !== undefined) {
      await this.currentTransition;
    }

    const data = {
      ...this.componentProps,
      popover: this.el,
    };

    const { inline, delegate } = this.getDelegate(true);
    this.usersElement = await attachComponent(delegate, this.el, this.component, ['popover-viewport'], data, inline);
    await deepReady(this.usersElement);

    if (!this.keyboardEvents) {
      this.configureKeyboardInteraction();
    }
    this.configureDismissInteraction();

    this.ionMount.emit();
<<<<<<< HEAD
    /**
     * Wait one raf before presenting the popover.
     * This allows the lazy build enough time to
     * calculate the popover dimensions for the animation.
     */
    await waitOneFrame();

    this.currentTransition = present<PopoverPresentOptions>(this, 'popoverEnter', iosEnterAnimation, mdEnterAnimation, {
      event: event || this.event,
      size: this.size,
      trigger: this.triggerEl,
      reference: this.reference,
      side: this.side,
      align: this.alignment,
    });

    await this.currentTransition;

    this.currentTransition = undefined;
=======
>>>>>>> a2d570b7

    return new Promise((resolve) => {
      /**
       * Wait two request animation frame loops before presenting the popover.
       * This allows the framework implementations enough time to mount
       * the popover contents, so the bounding box is set when the popover
       * transition starts.
       *
       * On Angular and React, a single raf is enough time, but for Vue
       * we need to wait two rafs. As a result we are using two rafs for
       * all frameworks to ensure the popover is presented correctly.
       */
      raf(() => {
        raf(async () => {
          this.currentTransition = present(this, 'popoverEnter', iosEnterAnimation, mdEnterAnimation, {
            event: event || this.event,
            size: this.size,
            trigger: this.triggerEl,
            reference: this.reference,
            side: this.side,
            align: this.alignment,
          });

          await this.currentTransition;

          this.currentTransition = undefined;

          /**
           * If popover is nested and was
           * presented using the "Right" arrow key,
           * we need to move focus to the first
           * descendant inside of the popover.
           */
          if (this.focusDescendantOnPresent) {
            focusFirstDescendant(this.el, this.el);
          }

          resolve();
        });
      });
    });
  }

  /**
   * Dismiss the popover overlay after it has been presented.
   *
   * @param data Any data to emit in the dismiss events.
   * @param role The role of the element that is dismissing the popover. For example, 'cancel' or 'backdrop'.
   * @param dismissParentPopover If `true`, dismissing this popover will also dismiss
   * a parent popover if this popover is nested. Defaults to `true`.
   */
  @Method()
  async dismiss(data?: any, role?: string, dismissParentPopover = true): Promise<boolean> {
    /**
     * When using an inline popover
     * and presenting a popover it is possible to
     * quickly dismiss the popover while it is
     * presenting. We need to await any current
     * transition to allow the present to finish
     * before dismissing again.
     */
    if (this.currentTransition !== undefined) {
      await this.currentTransition;
    }

    const { destroyKeyboardInteraction, destroyDismissInteraction } = this;
    if (dismissParentPopover && this.parentPopover) {
      this.parentPopover.dismiss(data, role, dismissParentPopover);
    }

    this.currentTransition = dismiss<PopoverDismissOptions>(
      this,
      data,
      role,
      'popoverLeave',
      iosLeaveAnimation,
      mdLeaveAnimation,
      this.event
    );
    const shouldDismiss = await this.currentTransition;
    if (shouldDismiss) {
      if (destroyKeyboardInteraction) {
        destroyKeyboardInteraction();
        this.destroyKeyboardInteraction = undefined;
      }
      if (destroyDismissInteraction) {
        destroyDismissInteraction();
        this.destroyDismissInteraction = undefined;
      }

      /**
       * If using popover inline
       * we potentially need to use the coreDelegate
       * so that this works in vanilla JS apps
       */
      const { delegate } = this.getDelegate();
      await detachComponent(delegate, this.usersElement);
    }

    this.currentTransition = undefined;

    return shouldDismiss;
  }

  /**
   * @internal
   */
  @Method()
  async getParentPopover(): Promise<HTMLIonPopoverElement | null> {
    return this.parentPopover;
  }

  /**
   * Returns a promise that resolves when the popover did dismiss.
   */
  @Method()
  onDidDismiss<T = any>(): Promise<OverlayEventDetail<T>> {
    return eventMethod(this.el, 'ionPopoverDidDismiss');
  }

  /**
   * Returns a promise that resolves when the popover will dismiss.
   */
  @Method()
  onWillDismiss<T = any>(): Promise<OverlayEventDetail<T>> {
    return eventMethod(this.el, 'ionPopoverWillDismiss');
  }

  private onBackdropTap = () => {
    this.dismiss(undefined, BACKDROP);
  };

  private onLifecycle = (modalEvent: CustomEvent) => {
    const el = this.usersElement;
    const name = LIFECYCLE_MAP[modalEvent.type];
    if (el && name) {
      const event = new CustomEvent(name, {
        bubbles: false,
        cancelable: false,
        detail: modalEvent.detail,
      });
      el.dispatchEvent(event);
    }
  };

  private configureTriggerInteraction = () => {
    const { trigger, triggerAction, el, destroyTriggerInteraction } = this;

    if (destroyTriggerInteraction) {
      destroyTriggerInteraction();
    }

    const triggerEl = (this.triggerEl = trigger !== undefined ? document.getElementById(trigger) : null);
    if (!triggerEl) {
      return;
    }

    this.destroyTriggerInteraction = configureTriggerInteraction(triggerEl, triggerAction, el);
  };

  private configureKeyboardInteraction = () => {
    const { destroyKeyboardInteraction, el } = this;

    if (destroyKeyboardInteraction) {
      destroyKeyboardInteraction();
    }

    this.destroyKeyboardInteraction = configureKeyboardInteraction(el);
  };

  private configureDismissInteraction = () => {
    const { destroyDismissInteraction, parentPopover, triggerAction, triggerEl, el } = this;

    if (!parentPopover || !triggerEl) {
      return;
    }

    if (destroyDismissInteraction) {
      destroyDismissInteraction();
    }

    this.destroyDismissInteraction = configureDismissInteraction(triggerEl, triggerAction, el, parentPopover);
  };

  render() {
    const mode = getIonMode(this);
    const { onLifecycle, popoverId, parentPopover, dismissOnSelect, side, arrow, htmlAttributes } = this;
    const desktop = isPlatform('desktop');
    const enableArrow = arrow && !parentPopover;

    return (
      <Host
        aria-modal="true"
        no-router
        tabindex="-1"
        {...(htmlAttributes as any)}
        style={{
          zIndex: `${20000 + this.overlayIndex}`,
        }}
        id={popoverId}
        class={{
          ...getClassMap(this.cssClass),
          [mode]: true,
          'popover-translucent': this.translucent,
          'overlay-hidden': true,
          'popover-desktop': desktop,
          [`popover-side-${side}`]: true,
          'popover-nested': !!parentPopover,
        }}
        onIonPopoverDidPresent={onLifecycle}
        onIonPopoverWillPresent={onLifecycle}
        onIonPopoverWillDismiss={onLifecycle}
        onIonPopoverDidDismiss={onLifecycle}
        onIonBackdropTap={this.onBackdropTap}
      >
        {!parentPopover && <ion-backdrop tappable={this.backdropDismiss} visible={this.showBackdrop} part="backdrop" />}

        <div class="popover-wrapper ion-overlay-wrapper" onClick={dismissOnSelect ? () => this.dismiss() : undefined}>
          {enableArrow && <div class="popover-arrow" part="arrow"></div>}
          <div class="popover-content" part="content">
            <slot></slot>
          </div>
        </div>
      </Host>
    );
  }
}

const LIFECYCLE_MAP: any = {
  ionPopoverDidPresent: 'ionViewDidEnter',
  ionPopoverWillPresent: 'ionViewWillEnter',
  ionPopoverWillDismiss: 'ionViewWillLeave',
  ionPopoverDidDismiss: 'ionViewDidLeave',
};

let popoverIds = 0;

interface PopoverPresentOptions {
  /**
   * The original target event that presented the popover.
   */
  event: Event;
  /**
   * Describes how to calculate the popover width.
   */
  size: PopoverSize;
  /**
   * The element that causes the popover to open.
   */
  trigger?: HTMLElement | null;
  /**
   * Describes what to position the popover relative to.
   */
  reference: PositionReference;
  /**
   * Side of the `reference` point to position the popover on.
   */
  side: PositionSide;
  /**
   * Describes how to align the popover content with the `reference` point.
   */
  align?: PositionAlign;
}

type PopoverDismissOptions = Event;<|MERGE_RESOLUTION|>--- conflicted
+++ resolved
@@ -460,28 +460,6 @@
     this.configureDismissInteraction();
 
     this.ionMount.emit();
-<<<<<<< HEAD
-    /**
-     * Wait one raf before presenting the popover.
-     * This allows the lazy build enough time to
-     * calculate the popover dimensions for the animation.
-     */
-    await waitOneFrame();
-
-    this.currentTransition = present<PopoverPresentOptions>(this, 'popoverEnter', iosEnterAnimation, mdEnterAnimation, {
-      event: event || this.event,
-      size: this.size,
-      trigger: this.triggerEl,
-      reference: this.reference,
-      side: this.side,
-      align: this.alignment,
-    });
-
-    await this.currentTransition;
-
-    this.currentTransition = undefined;
-=======
->>>>>>> a2d570b7
 
     return new Promise((resolve) => {
       /**
@@ -496,14 +474,20 @@
        */
       raf(() => {
         raf(async () => {
-          this.currentTransition = present(this, 'popoverEnter', iosEnterAnimation, mdEnterAnimation, {
-            event: event || this.event,
-            size: this.size,
-            trigger: this.triggerEl,
-            reference: this.reference,
-            side: this.side,
-            align: this.alignment,
-          });
+          this.currentTransition = present<PopoverPresentOptions>(
+            this,
+            'popoverEnter',
+            iosEnterAnimation,
+            mdEnterAnimation,
+            {
+              event: event || this.event,
+              size: this.size,
+              trigger: this.triggerEl,
+              reference: this.reference,
+              side: this.side,
+              align: this.alignment,
+            }
+          );
 
           await this.currentTransition;
 
