import type { ComponentInterface, EventEmitter } from '@stencil/core';
import { Component, Element, Event, Host, Method, Prop, State, Watch, h } from '@stencil/core';

import { getIonMode } from '../../global/ionic-global';
import type { AnimationBuilder, ComponentProps, ComponentRef, FrameworkDelegate } from '../../interface';
import { CoreDelegate, attachComponent, detachComponent } from '../../utils/framework-delegate';
<<<<<<< HEAD
import { addEventListener, raf, hasLazyBuild } from '../../utils/helpers';
=======
import { addEventListener, raf } from '../../utils/helpers';
import { printIonWarning } from '../../utils/logging';
>>>>>>> 54cd571a
import { BACKDROP, dismiss, eventMethod, focusFirstDescendant, prepareOverlay, present } from '../../utils/overlays';
import type { OverlayEventDetail } from '../../utils/overlays-interface';
import { isPlatform } from '../../utils/platform';
import { getClassMap } from '../../utils/theme';
import { deepReady } from '../../utils/transition';

import { iosEnterAnimation } from './animations/ios.enter';
import { iosLeaveAnimation } from './animations/ios.leave';
import { mdEnterAnimation } from './animations/md.enter';
import { mdLeaveAnimation } from './animations/md.leave';
import type {
  PopoverInterface,
  PopoverSize,
  PositionAlign,
  PositionReference,
  PositionSide,
  TriggerAction,
} from './popover-interface';
import { configureDismissInteraction, configureKeyboardInteraction, configureTriggerInteraction } from './utils';

// TODO(FW-2832): types

/**
 * @virtualProp {"ios" | "md"} mode - The mode determines which platform styles to use.
 *
 * @slot - Content is placed inside of the `.popover-content` element.
 *
 * @part backdrop - The `ion-backdrop` element.
 * @part arrow - The arrow that points to the reference element. Only applies on `ios` mode.
 * @part content - The wrapper element for the default slot.
 */
@Component({
  tag: 'ion-popover',
  styleUrls: {
    ios: 'popover.ios.scss',
    md: 'popover.md.scss',
  },
  shadow: true,
})
export class Popover implements ComponentInterface, PopoverInterface {
  private usersElement?: HTMLElement;
  private triggerEl?: HTMLElement | null;
  private parentPopover: HTMLIonPopoverElement | null = null;
  private popoverIndex = popoverIds++;
  private popoverId?: string;
  private coreDelegate: FrameworkDelegate = CoreDelegate();
  private currentTransition?: Promise<any>;
  private destroyTriggerInteraction?: () => void;
  private destroyKeyboardInteraction?: () => void;
  private destroyDismissInteraction?: () => void;

  private inline = false;
  private workingDelegate?: FrameworkDelegate;

  private focusDescendantOnPresent = false;

  lastFocus?: HTMLElement;

  @State() presented = false;

  @Element() el!: HTMLIonPopoverElement;

  /** @internal */
  @Prop() hasController = false;

  /** @internal */
  @Prop() delegate?: FrameworkDelegate;

  /** @internal */
  @Prop() overlayIndex!: number;

  /**
   * Animation to use when the popover is presented.
   */
  @Prop() enterAnimation?: AnimationBuilder;

  /**
   * Animation to use when the popover is dismissed.
   */
  @Prop() leaveAnimation?: AnimationBuilder;

  /**
   * The component to display inside of the popover.
   * You only need to use this if you are not using
   * a JavaScript framework. Otherwise, you can just
   * slot your component inside of `ion-popover`.
   */
  @Prop() component?: ComponentRef;

  /**
   * The data to pass to the popover component.
   * You only need to use this if you are not using
   * a JavaScript framework. Otherwise, you can just
   * set the props directly on your component.
   */
  @Prop() componentProps?: ComponentProps;

  /**
   * If `true`, the keyboard will be automatically dismissed when the overlay is presented.
   */
  @Prop() keyboardClose = true;

  /**
   * Additional classes to apply for custom CSS. If multiple classes are
   * provided they should be separated by spaces.
   * @internal
   */
  @Prop() cssClass?: string | string[];

  /**
   * If `true`, the popover will be dismissed when the backdrop is clicked.
   */
  @Prop() backdropDismiss = true;

  /**
   * The event to pass to the popover animation.
   */
  @Prop() event: any;

  /**
   * If `true`, a backdrop will be displayed behind the popover.
   * This property controls whether or not the backdrop
   * darkens the screen when the popover is presented.
   * It does not control whether or not the backdrop
   * is active or present in the DOM.
   */
  @Prop() showBackdrop = true;

  /**
   * If `true`, the popover will be translucent.
   * Only applies when the mode is `"ios"` and the device supports
   * [`backdrop-filter`](https://developer.mozilla.org/en-US/docs/Web/CSS/backdrop-filter#Browser_compatibility).
   */
  @Prop() translucent = false;

  /**
   * If `true`, the popover will animate.
   */
  @Prop() animated = true;

  /**
   * Additional attributes to pass to the popover.
   */
  @Prop() htmlAttributes?: { [key: string]: any };

  /**
   * Describes what kind of interaction with the trigger that
   * should cause the popover to open. Does not apply when the `trigger`
   * property is `undefined`.
   * If `'click'`, the popover will be presented when the trigger is left clicked.
   * If `'hover'`, the popover will be presented when a pointer hovers over the trigger.
   * If `'context-menu'`, the popover will be presented when the trigger is right
   * clicked on desktop and long pressed on mobile. This will also prevent your
   * device's normal context menu from appearing.
   */
  @Prop() triggerAction: TriggerAction = 'click';

  /**
   * An ID corresponding to the trigger element that
   * causes the popover to open. Use the `trigger-action`
   * property to customize the interaction that results in
   * the popover opening.
   */
  @Prop() trigger: string | undefined;

  /**
   * Describes how to calculate the popover width.
   * If `'cover'`, the popover width will match the width of the trigger.
   * If `'auto'`, the popover width will be determined by the content in
   * the popover.
   */
  @Prop() size: PopoverSize = 'auto';

  /**
   * If `true`, the popover will be automatically
   * dismissed when the content has been clicked.
   */
  @Prop() dismissOnSelect = false;

  /**
   * Describes what to position the popover relative to.
   * If `'trigger'`, the popover will be positioned relative
   * to the trigger button. If passing in an event, this is
   * determined via event.target.
   * If `'event'`, the popover will be positioned relative
   * to the x/y coordinates of the trigger action. If passing
   * in an event, this is determined via event.clientX and event.clientY.
   */
  @Prop() reference: PositionReference = 'trigger';

  /**
   * Describes which side of the `reference` point to position
   * the popover on. The `'start'` and `'end'` values are RTL-aware,
   * and the `'left'` and `'right'` values are not.
   */
  @Prop() side: PositionSide = 'bottom';

  /**
   * Describes how to align the popover content with the `reference` point.
   * Defaults to `'center'` for `ios` mode, and `'start'` for `md` mode.
   */
  @Prop({ mutable: true }) alignment?: PositionAlign;

  /**
   * If `true`, the popover will display an arrow that points at the
   * `reference` when running in `ios` mode. Does not apply in `md` mode.
   */
  @Prop() arrow = true;

  /**
   * If `true`, the popover will open. If `false`, the popover will close.
   * Use this if you need finer grained control over presentation, otherwise
   * just use the popoverController or the `trigger` property.
   * Note: `isOpen` will not automatically be set back to `false` when
   * the popover dismisses. You will need to do that in your code.
   */
  @Prop() isOpen = false;

  /**
   * @internal
   *
   * If `true` the popover will not register its own keyboard event handlers.
   * This allows the contents of the popover to handle their own keyboard interactions.
   *
   * If `false`, the popover will register its own keyboard event handlers for
   * navigating `ion-list` items within a popover (up/down/home/end/etc.).
   * This will also cancel browser keyboard event bindings to prevent scroll
   * behavior in a popover using a list of items.
   */
  @Prop() keyboardEvents = false;

  @Watch('trigger')
  @Watch('triggerAction')
  onTriggerChange() {
    this.configureTriggerInteraction();
  }

  @Watch('isOpen')
  onIsOpenChange(newValue: boolean, oldValue: boolean) {
    if (newValue === true && oldValue === false) {
      this.present();
    } else if (newValue === false && oldValue === true) {
      this.dismiss();
    }
  }

  /**
   * If `true`, the component passed into `ion-popover` will
   * automatically be mounted when the popover is created. The
   * component will remain mounted even when the popover is dismissed.
   * However, the component will be destroyed when the popover is
   * destroyed. This property is not reactive and should only be
   * used when initially creating a popover.
   *
   * Note: This feature only applies to inline popovers in JavaScript
   * frameworks such as Angular, React, and Vue.
   */
  @Prop() keepContentsMounted = false;

  /**
   * Emitted after the popover has presented.
   */
  @Event({ eventName: 'ionPopoverDidPresent' }) didPresent!: EventEmitter<void>;

  /**
   * Emitted before the popover has presented.
   */
  @Event({ eventName: 'ionPopoverWillPresent' }) willPresent!: EventEmitter<void>;

  /**
   * Emitted before the popover has dismissed.
   */
  @Event({ eventName: 'ionPopoverWillDismiss' }) willDismiss!: EventEmitter<OverlayEventDetail>;

  /**
   * Emitted after the popover has dismissed.
   */
  @Event({ eventName: 'ionPopoverDidDismiss' }) didDismiss!: EventEmitter<OverlayEventDetail>;

  /**
   * Emitted after the popover has presented.
   * Shorthand for ionPopoverWillDismiss.
   */
  @Event({ eventName: 'didPresent' }) didPresentShorthand!: EventEmitter<void>;

  /**
   * Emitted before the popover has presented.
   * Shorthand for ionPopoverWillPresent.
   */
  @Event({ eventName: 'willPresent' }) willPresentShorthand!: EventEmitter<void>;

  /**
   * Emitted before the popover has dismissed.
   * Shorthand for ionPopoverWillDismiss.
   */
  @Event({ eventName: 'willDismiss' }) willDismissShorthand!: EventEmitter<OverlayEventDetail>;

  /**
   * Emitted after the popover has dismissed.
   * Shorthand for ionPopoverDidDismiss.
   */
  @Event({ eventName: 'didDismiss' }) didDismissShorthand!: EventEmitter<OverlayEventDetail>;

  /**
   * Emitted before the popover has presented, but after the component
   * has been mounted in the DOM.
   * This event exists for ion-popover to resolve an issue with the
   * popover and the lazy build, that the transition is unable to get
   * the correct dimensions of the popover with auto sizing.
   * This is not required for other overlays, since the existing
   * overlay transitions are not effected by auto sizing content.
   *
   * @internal
   */
  @Event() ionMount!: EventEmitter<void>;

  connectedCallback() {
    const { configureTriggerInteraction, el } = this;

    prepareOverlay(el);
    configureTriggerInteraction();
  }

  disconnectedCallback() {
    const { destroyTriggerInteraction } = this;

    if (destroyTriggerInteraction) {
      destroyTriggerInteraction();
    }
  }

  componentWillLoad() {
    /**
     * If user has custom ID set then we should
     * not assign the default incrementing ID.
     */
    this.popoverId = this.el.hasAttribute('id') ? this.el.getAttribute('id')! : `ion-popover-${this.popoverIndex}`;

    this.parentPopover = this.el.closest(`ion-popover:not(#${this.popoverId})`) as HTMLIonPopoverElement | null;

    if (this.alignment === undefined) {
      this.alignment = getIonMode(this) === 'ios' ? 'center' : 'start';
    }
  }

  componentDidLoad() {
    const { parentPopover, isOpen } = this;

    /**
     * If popover was rendered with isOpen="true"
     * then we should open popover immediately.
     */
    if (isOpen === true) {
      raf(() => this.present());
    }

    if (parentPopover) {
      addEventListener(parentPopover, 'ionPopoverWillDismiss', () => {
        this.dismiss(undefined, undefined, false);
      });
    }
  }

  /**
   * When opening a popover from a trigger, we should not be
   * modifying the `event` prop from inside the component.
   * Additionally, when pressing the "Right" arrow key, we need
   * to shift focus to the first descendant in the newly presented
   * popover.
   *
   * @internal
   */
  @Method()
  async presentFromTrigger(event?: any, focusDescendant = false) {
    this.focusDescendantOnPresent = focusDescendant;

    await this.present(event);

    this.focusDescendantOnPresent = false;
  }

  /**
   * Determines whether or not an overlay
   * is being used inline or via a controller/JS
   * and returns the correct delegate.
   * By default, subsequent calls to getDelegate
   * will use a cached version of the delegate.
   * This is useful for calling dismiss after
   * present so that the correct delegate is given.
   */
  private getDelegate(force = false) {
    if (this.workingDelegate && !force) {
      return {
        delegate: this.workingDelegate,
        inline: this.inline,
      };
    }

    /**
     * If using overlay inline
     * we potentially need to use the coreDelegate
     * so that this works in vanilla JS apps.
     * If a developer has presented this component
     * via a controller, then we can assume
     * the component is already in the
     * correct place.
     */
    const parentEl = this.el.parentNode as HTMLElement | null;
    const inline = (this.inline = parentEl !== null && !this.hasController);
    const delegate = (this.workingDelegate = inline ? this.delegate || this.coreDelegate : this.delegate);

    return { inline, delegate };
  }

  /**
   * Present the popover overlay after it has been created.
   * Developers can pass a mouse, touch, or pointer event
   * to position the popover relative to where that event
   * was dispatched.
   */
  @Method()
  async present(event?: MouseEvent | TouchEvent | PointerEvent | CustomEvent): Promise<void> {
    if (this.presented) {
      return;
    }

    /**
     * When using an inline popover
     * and dismissing a popover it is possible to
     * quickly present the popover while it is
     * dismissing. We need to await any current
     * transition to allow the dismiss to finish
     * before presenting again.
     */
    if (this.currentTransition !== undefined) {
      await this.currentTransition;
    }

<<<<<<< HEAD
    const { el } = this;

    const data = {
      ...this.componentProps,
      popover: this.el,
    };

    const { inline, delegate } = this.getDelegate(true);
    this.usersElement = await attachComponent(delegate, el, this.component, ['popover-viewport'], data, inline);
    hasLazyBuild(el) && (await deepReady(this.usersElement));
=======
    const { inline, delegate } = this.getDelegate(true);
    this.usersElement = await attachComponent(
      delegate,
      this.el,
      this.component,
      ['popover-viewport'],
      this.componentProps,
      inline
    );
    await deepReady(this.usersElement);
>>>>>>> 54cd571a

    if (!this.keyboardEvents) {
      this.configureKeyboardInteraction();
    }
    this.configureDismissInteraction();

    this.ionMount.emit();

    return new Promise((resolve) => {
      /**
       * Wait two request animation frame loops before presenting the popover.
       * This allows the framework implementations enough time to mount
       * the popover contents, so the bounding box is set when the popover
       * transition starts.
       *
       * On Angular and React, a single raf is enough time, but for Vue
       * we need to wait two rafs. As a result we are using two rafs for
       * all frameworks to ensure the popover is presented correctly.
       */
      raf(() => {
        raf(async () => {
          this.currentTransition = present<PopoverPresentOptions>(
            this,
            'popoverEnter',
            iosEnterAnimation,
            mdEnterAnimation,
            {
              event: event || this.event,
              size: this.size,
              trigger: this.triggerEl,
              reference: this.reference,
              side: this.side,
              align: this.alignment,
            }
          );

          await this.currentTransition;

          this.currentTransition = undefined;

          /**
           * If popover is nested and was
           * presented using the "Right" arrow key,
           * we need to move focus to the first
           * descendant inside of the popover.
           */
          if (this.focusDescendantOnPresent) {
            focusFirstDescendant(this.el, this.el);
          }

          resolve();
        });
      });
    });
  }

  /**
   * Dismiss the popover overlay after it has been presented.
   *
   * @param data Any data to emit in the dismiss events.
   * @param role The role of the element that is dismissing the popover. For example, 'cancel' or 'backdrop'.
   * @param dismissParentPopover If `true`, dismissing this popover will also dismiss
   * a parent popover if this popover is nested. Defaults to `true`.
   */
  @Method()
  async dismiss(data?: any, role?: string, dismissParentPopover = true): Promise<boolean> {
    /**
     * When using an inline popover
     * and presenting a popover it is possible to
     * quickly dismiss the popover while it is
     * presenting. We need to await any current
     * transition to allow the present to finish
     * before dismissing again.
     */
    if (this.currentTransition !== undefined) {
      await this.currentTransition;
    }

    const { destroyKeyboardInteraction, destroyDismissInteraction } = this;
    if (dismissParentPopover && this.parentPopover) {
      this.parentPopover.dismiss(data, role, dismissParentPopover);
    }

    this.currentTransition = dismiss<PopoverDismissOptions>(
      this,
      data,
      role,
      'popoverLeave',
      iosLeaveAnimation,
      mdLeaveAnimation,
      this.event
    );
    const shouldDismiss = await this.currentTransition;
    if (shouldDismiss) {
      if (destroyKeyboardInteraction) {
        destroyKeyboardInteraction();
        this.destroyKeyboardInteraction = undefined;
      }
      if (destroyDismissInteraction) {
        destroyDismissInteraction();
        this.destroyDismissInteraction = undefined;
      }

      /**
       * If using popover inline
       * we potentially need to use the coreDelegate
       * so that this works in vanilla JS apps
       */
      const { delegate } = this.getDelegate();
      await detachComponent(delegate, this.usersElement);
    }

    this.currentTransition = undefined;

    return shouldDismiss;
  }

  /**
   * @internal
   */
  @Method()
  async getParentPopover(): Promise<HTMLIonPopoverElement | null> {
    return this.parentPopover;
  }

  /**
   * Returns a promise that resolves when the popover did dismiss.
   */
  @Method()
  onDidDismiss<T = any>(): Promise<OverlayEventDetail<T>> {
    return eventMethod(this.el, 'ionPopoverDidDismiss');
  }

  /**
   * Returns a promise that resolves when the popover will dismiss.
   */
  @Method()
  onWillDismiss<T = any>(): Promise<OverlayEventDetail<T>> {
    return eventMethod(this.el, 'ionPopoverWillDismiss');
  }

  private onBackdropTap = () => {
    this.dismiss(undefined, BACKDROP);
  };

  private onLifecycle = (modalEvent: CustomEvent) => {
    const el = this.usersElement;
    const name = LIFECYCLE_MAP[modalEvent.type];
    if (el && name) {
      const event = new CustomEvent(name, {
        bubbles: false,
        cancelable: false,
        detail: modalEvent.detail,
      });
      el.dispatchEvent(event);
    }
  };

  private configureTriggerInteraction = () => {
    const { trigger, triggerAction, el, destroyTriggerInteraction } = this;

    if (destroyTriggerInteraction) {
      destroyTriggerInteraction();
    }

    if (trigger === undefined) {
      return;
    }

    const triggerEl = (this.triggerEl = trigger !== undefined ? document.getElementById(trigger) : null);
    if (!triggerEl) {
      printIonWarning(
        `A trigger element with the ID "${trigger}" was not found in the DOM. The trigger element must be in the DOM when the "trigger" property is set on ion-popover.`,
        this.el
      );
      return;
    }

    this.destroyTriggerInteraction = configureTriggerInteraction(triggerEl, triggerAction, el);
  };

  private configureKeyboardInteraction = () => {
    const { destroyKeyboardInteraction, el } = this;

    if (destroyKeyboardInteraction) {
      destroyKeyboardInteraction();
    }

    this.destroyKeyboardInteraction = configureKeyboardInteraction(el);
  };

  private configureDismissInteraction = () => {
    const { destroyDismissInteraction, parentPopover, triggerAction, triggerEl, el } = this;

    if (!parentPopover || !triggerEl) {
      return;
    }

    if (destroyDismissInteraction) {
      destroyDismissInteraction();
    }

    this.destroyDismissInteraction = configureDismissInteraction(triggerEl, triggerAction, el, parentPopover);
  };

  render() {
    const mode = getIonMode(this);
    const { onLifecycle, popoverId, parentPopover, dismissOnSelect, side, arrow, htmlAttributes } = this;
    const desktop = isPlatform('desktop');
    const enableArrow = arrow && !parentPopover;

    return (
      <Host
        aria-modal="true"
        no-router
        tabindex="-1"
        {...(htmlAttributes as any)}
        style={{
          zIndex: `${20000 + this.overlayIndex}`,
        }}
        id={popoverId}
        class={{
          ...getClassMap(this.cssClass),
          [mode]: true,
          'popover-translucent': this.translucent,
          'overlay-hidden': true,
          'popover-desktop': desktop,
          [`popover-side-${side}`]: true,
          'popover-nested': !!parentPopover,
        }}
        onIonPopoverDidPresent={onLifecycle}
        onIonPopoverWillPresent={onLifecycle}
        onIonPopoverWillDismiss={onLifecycle}
        onIonPopoverDidDismiss={onLifecycle}
        onIonBackdropTap={this.onBackdropTap}
      >
        {!parentPopover && <ion-backdrop tappable={this.backdropDismiss} visible={this.showBackdrop} part="backdrop" />}

        <div class="popover-wrapper ion-overlay-wrapper" onClick={dismissOnSelect ? () => this.dismiss() : undefined}>
          {enableArrow && <div class="popover-arrow" part="arrow"></div>}
          <div class="popover-content" part="content">
            <slot></slot>
          </div>
        </div>
      </Host>
    );
  }
}

const LIFECYCLE_MAP: any = {
  ionPopoverDidPresent: 'ionViewDidEnter',
  ionPopoverWillPresent: 'ionViewWillEnter',
  ionPopoverWillDismiss: 'ionViewWillLeave',
  ionPopoverDidDismiss: 'ionViewDidLeave',
};

let popoverIds = 0;

interface PopoverPresentOptions {
  /**
   * The original target event that presented the popover.
   */
  event: Event;
  /**
   * Describes how to calculate the popover width.
   */
  size: PopoverSize;
  /**
   * The element that causes the popover to open.
   */
  trigger?: HTMLElement | null;
  /**
   * Describes what to position the popover relative to.
   */
  reference: PositionReference;
  /**
   * Side of the `reference` point to position the popover on.
   */
  side: PositionSide;
  /**
   * Describes how to align the popover content with the `reference` point.
   */
  align?: PositionAlign;
}

type PopoverDismissOptions = Event;<|MERGE_RESOLUTION|>--- conflicted
+++ resolved
@@ -4,12 +4,8 @@
 import { getIonMode } from '../../global/ionic-global';
 import type { AnimationBuilder, ComponentProps, ComponentRef, FrameworkDelegate } from '../../interface';
 import { CoreDelegate, attachComponent, detachComponent } from '../../utils/framework-delegate';
-<<<<<<< HEAD
 import { addEventListener, raf, hasLazyBuild } from '../../utils/helpers';
-=======
-import { addEventListener, raf } from '../../utils/helpers';
 import { printIonWarning } from '../../utils/logging';
->>>>>>> 54cd571a
 import { BACKDROP, dismiss, eventMethod, focusFirstDescendant, prepareOverlay, present } from '../../utils/overlays';
 import type { OverlayEventDetail } from '../../utils/overlays-interface';
 import { isPlatform } from '../../utils/platform';
@@ -448,29 +444,18 @@
       await this.currentTransition;
     }
 
-<<<<<<< HEAD
     const { el } = this;
 
-    const data = {
-      ...this.componentProps,
-      popover: this.el,
-    };
-
-    const { inline, delegate } = this.getDelegate(true);
-    this.usersElement = await attachComponent(delegate, el, this.component, ['popover-viewport'], data, inline);
-    hasLazyBuild(el) && (await deepReady(this.usersElement));
-=======
     const { inline, delegate } = this.getDelegate(true);
     this.usersElement = await attachComponent(
       delegate,
-      this.el,
+      el,
       this.component,
       ['popover-viewport'],
       this.componentProps,
       inline
     );
-    await deepReady(this.usersElement);
->>>>>>> 54cd571a
+    hasLazyBuild(el) && (await deepReady(this.usersElement));
 
     if (!this.keyboardEvents) {
       this.configureKeyboardInteraction();
