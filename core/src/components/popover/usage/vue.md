--- conflicted
+++ resolved
@@ -76,13 +76,8 @@
   setup() {
     const isOpenRef = ref(false);
     const event = ref();
-<<<<<<< HEAD
-    const setOpen = (state: boolean, event?: Event) => {
-      event.value = event;
-=======
     const setOpen = (state: boolean, ev?: Event) => {
       event.value = ev; 
->>>>>>> 68c0e713
       isOpenRef.value = state;
     }
     return { isOpenRef, setOpen, event }
