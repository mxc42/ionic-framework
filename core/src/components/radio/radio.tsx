import { Component, ComponentInterface, Element, Event, EventEmitter, Host, Method, Prop, State, Watch, h } from '@stencil/core';

import { getIonMode } from '../../global/ionic-global';
import { Color, StyleEventDetail } from '../../interface';
import { addEventListener, getAriaLabel, removeEventListener } from '../../utils/helpers';
import { createColorClasses, hostContext } from '../../utils/theme';

/**
 * @virtualProp {"ios" | "md"} mode - The mode determines which platform styles to use.
 *
 * @part container - The container for the radio mark.
 * @part mark - The checkmark or dot used to indicate the checked state.
 */
@Component({
  tag: 'ion-radio',
  styleUrls: {
    ios: 'radio.ios.scss',
    md: 'radio.md.scss'
  },
  shadow: true
})
export class Radio implements ComponentInterface {
  private inputId = `ion-rb-${radioButtonIds++}`;
  private radioGroup: HTMLIonRadioGroupElement | null = null;

  @Element() el!: HTMLIonRadioElement;

  /**
   * If `true`, the radio is selected.
   */
  @State() checked = false;

  /**
   * The tabindex of the radio button.
   * @internal
   */
  @State() buttonTabindex = -1;

  /**
   * The color to use from your application's color palette.
   * Default options are: `"primary"`, `"secondary"`, `"tertiary"`, `"success"`, `"warning"`, `"danger"`, `"light"`, `"medium"`, and `"dark"`.
   * For more information on colors, see [theming](/docs/theming/basics).
   */
  @Prop() color?: Color;

  /**
   * The name of the control, which is submitted with the form data.
   */
  @Prop() name: string = this.inputId;

  /**
   * If `true`, the user cannot interact with the radio.
   */
  @Prop() disabled = false;

  /**
   * the value of the radio.
   */
  @Prop() value?: any | null;

  /**
   * Emitted when the styles change.
   * @internal
   */
  @Event() ionStyle!: EventEmitter<StyleEventDetail>;

  /**
   * Emitted when the radio button has focus.
   */
  @Event() ionFocus!: EventEmitter<void>;

  /**
   * Emitted when the radio button loses focus.
   */
  @Event() ionBlur!: EventEmitter<void>;

  /** @internal */
  @Method()
<<<<<<< HEAD
  async setFocus() {
=======
  async setFocus(ev: any) {
    ev.stopPropagation();
    ev.preventDefault();

>>>>>>> 4f4f31b6
    this.el.focus();
  }

  /** @internal */
  @Method()
  async setButtonTabindex(value: number) {
    this.buttonTabindex = value;
  }

  connectedCallback() {
    if (this.value === undefined) {
      this.value = this.inputId;
    }
    const radioGroup = this.radioGroup = this.el.closest('ion-radio-group');
    if (radioGroup) {
      this.updateState();
      addEventListener(radioGroup, 'ionChange', this.updateState);
    }
  }

  disconnectedCallback() {
    const radioGroup = this.radioGroup;
    if (radioGroup) {
      removeEventListener(radioGroup, 'ionChange', this.updateState);
      this.radioGroup = null;
    }
  }

  componentWillLoad() {
    this.emitStyle();
  }

  @Watch('color')
  @Watch('checked')
  @Watch('disabled')
  emitStyle() {
    this.ionStyle.emit({
      'radio-checked': this.checked,
      'interactive-disabled': this.disabled,
    });
  }

  private updateState = () => {
    if (this.radioGroup) {
      this.checked = this.radioGroup.value === this.value;
    }
  }

  private onFocus = () => {
    this.ionFocus.emit();
  }

  private onBlur = () => {
    this.ionBlur.emit();
  }

  render() {
    const { inputId, disabled, checked, color, el, buttonTabindex } = this;
    const mode = getIonMode(this);
    const { label, labelId, labelText } = getAriaLabel(el, inputId);

    return (
      <Host
        aria-checked={`${checked}`}
        aria-hidden={disabled ? 'true' : null}
        aria-labelledby={label ? labelId : null}
        role="radio"
        tabindex={buttonTabindex}
<<<<<<< HEAD
=======
        onFocus={this.onFocus}
        onBlur={this.onBlur}
>>>>>>> 4f4f31b6
        class={createColorClasses(color, {
          [mode]: true,
          'in-item': hostContext('ion-item', el),
          'interactive': true,
          'radio-checked': checked,
          'radio-disabled': disabled,
        })}
      >
        <div class="radio-icon" part="container">
          <div class="radio-inner" part="mark" />
          <div class="radio-ripple"></div>
        </div>
        <label htmlFor={inputId}>
          {labelText}
        </label>
        <input
          type="radio"
          checked={checked}
          disabled={disabled}
          tabindex="-1"
          id={inputId}
<<<<<<< HEAD
          aria-labelledby={label ? labelId : null}
          onFocus={() => this.onFocus()}
          onBlur={() => this.onBlur()}
=======
>>>>>>> 4f4f31b6
        />
      </Host>
    );
  }
}

let radioButtonIds = 0;<|MERGE_RESOLUTION|>--- conflicted
+++ resolved
@@ -76,14 +76,10 @@
 
   /** @internal */
   @Method()
-<<<<<<< HEAD
-  async setFocus() {
-=======
   async setFocus(ev: any) {
     ev.stopPropagation();
     ev.preventDefault();
 
->>>>>>> 4f4f31b6
     this.el.focus();
   }
 
@@ -152,11 +148,8 @@
         aria-labelledby={label ? labelId : null}
         role="radio"
         tabindex={buttonTabindex}
-<<<<<<< HEAD
-=======
         onFocus={this.onFocus}
         onBlur={this.onBlur}
->>>>>>> 4f4f31b6
         class={createColorClasses(color, {
           [mode]: true,
           'in-item': hostContext('ion-item', el),
@@ -178,12 +171,6 @@
           disabled={disabled}
           tabindex="-1"
           id={inputId}
-<<<<<<< HEAD
-          aria-labelledby={label ? labelId : null}
-          onFocus={() => this.onFocus()}
-          onBlur={() => this.onBlur()}
-=======
->>>>>>> 4f4f31b6
         />
       </Host>
     );
