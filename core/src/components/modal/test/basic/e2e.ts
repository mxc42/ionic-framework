--- conflicted
+++ resolved
@@ -66,10 +66,7 @@
 });
 
 test('modal:rtl: basic', async () => {
-<<<<<<< HEAD
   await testModal(DIRECTORY, '#basic-modal', false, true);
-=======
-  await testModal(DIRECTORY, '#basic-modal', true);
 });
 
 test('modal: htmlAttributes', async () => {
@@ -86,5 +83,4 @@
   const attribute = await page.evaluate((el) => document.querySelector('ion-modal').getAttribute('data-testid'));
 
   expect(attribute).toEqual('basic-modal');
->>>>>>> 874e7913
 });