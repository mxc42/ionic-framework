--- conflicted
+++ resolved
@@ -206,8 +206,6 @@
 
     expect(ionBreakpointDidChangeSpy).toHaveReceivedEventTimes(1);
   });
-<<<<<<< HEAD
-
 });
 
 describe('clicking the handle', () => {
@@ -248,6 +246,3 @@
   });
 
 });
-=======
-});
->>>>>>> 11732519
