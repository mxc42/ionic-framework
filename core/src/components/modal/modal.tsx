import type { ComponentInterface, EventEmitter } from '@stencil/core';
import { Component, Element, Event, Host, Method, Prop, State, Watch, h, writeTask } from '@stencil/core';

import { config } from '../../global/config';
import { getIonMode } from '../../global/ionic-global';
import type {
  Animation,
  AnimationBuilder,
  ComponentProps,
  ComponentRef,
  FrameworkDelegate,
  Gesture,
  ModalBreakpointChangeEventDetail,
  ModalHandleBehavior,
  OverlayEventDetail,
  OverlayInterface,
} from '../../interface';
import { findIonContent, printIonContentErrorMsg } from '../../utils/content';
import { CoreDelegate, attachComponent, detachComponent } from '../../utils/framework-delegate';
import { raf, inheritAttributes, hasLazyBuild } from '../../utils/helpers';
import type { Attributes } from '../../utils/helpers';
import { KEYBOARD_DID_OPEN } from '../../utils/keyboard/keyboard';
import { printIonWarning } from '../../utils/logging';
import { Style as StatusBarStyle, StatusBar } from '../../utils/native/status-bar';
import { BACKDROP, activeAnimations, dismiss, eventMethod, prepareOverlay, present } from '../../utils/overlays';
import { getClassMap } from '../../utils/theme';
import { deepReady } from '../../utils/transition';

import { iosEnterAnimation } from './animations/ios.enter';
import { iosLeaveAnimation } from './animations/ios.leave';
import { mdEnterAnimation } from './animations/md.enter';
import { mdLeaveAnimation } from './animations/md.leave';
import type { MoveSheetToBreakpointOptions } from './gestures/sheet';
import { createSheetGesture } from './gestures/sheet';
import { createSwipeToCloseGesture } from './gestures/swipe-to-close';
import { setCardStatusBarDark, setCardStatusBarDefault } from './utils';

/**
 * @virtualProp {"ios" | "md"} mode - The mode determines which platform styles to use.
 *
 * @slot - Content is placed inside of the `.modal-content` element.
 *
 * @part backdrop - The `ion-backdrop` element.
 * @part content - The wrapper element for the default slot.
 * @part handle - The handle that is displayed at the top of the sheet modal when `handle="true"`.
 */
@Component({
  tag: 'ion-modal',
  styleUrls: {
    ios: 'modal.ios.scss',
    md: 'modal.md.scss',
  },
  shadow: true,
})
export class Modal implements ComponentInterface, OverlayInterface {
  private gesture?: Gesture;
  private modalIndex = modalIds++;
  private modalId?: string;
  private coreDelegate: FrameworkDelegate = CoreDelegate();
  private currentTransition?: Promise<any>;
  private sheetTransition?: Promise<any>;
  private destroyTriggerInteraction?: () => void;
  private isSheetModal = false;
  private currentBreakpoint?: number;
  private wrapperEl?: HTMLElement;
  private backdropEl?: HTMLIonBackdropElement;
  private sortedBreakpoints?: number[];
  private keyboardOpenCallback?: () => void;
  private moveSheetToBreakpoint?: (options: MoveSheetToBreakpointOptions) => Promise<void>;
  private inheritedAttributes: Attributes = {};
  private statusBarStyle?: StatusBarStyle;

  private inline = false;
  private workingDelegate?: FrameworkDelegate;

  // Reference to the user's provided modal content
  private usersElement?: HTMLElement;

  // Whether or not modal is being dismissed via gesture
  private gestureAnimationDismissing = false;

  lastFocus?: HTMLElement;
  animation?: Animation;

  @State() presented = false;

  @Element() el!: HTMLIonModalElement;

  /** @internal */
  @Prop() hasController = false;

  /** @internal */
  @Prop() overlayIndex!: number;

  /** @internal */
  @Prop() delegate?: FrameworkDelegate;

  /**
   * If `true`, the keyboard will be automatically dismissed when the overlay is presented.
   */
  @Prop() keyboardClose = true;

  /**
   * Animation to use when the modal is presented.
   */
  @Prop() enterAnimation?: AnimationBuilder;

  /**
   * Animation to use when the modal is dismissed.
   */
  @Prop() leaveAnimation?: AnimationBuilder;

  /**
   * The breakpoints to use when creating a sheet modal. Each value in the
   * array must be a decimal between 0 and 1 where 0 indicates the modal is fully
   * closed and 1 indicates the modal is fully open. Values are relative
   * to the height of the modal, not the height of the screen. One of the values in this
   * array must be the value of the `initialBreakpoint` property.
   * For example: [0, .25, .5, 1]
   */
  @Prop() breakpoints?: number[];

  /**
   * A decimal value between 0 and 1 that indicates the
   * initial point the modal will open at when creating a
   * sheet modal. This value must also be listed in the
   * `breakpoints` array.
   */
  @Prop() initialBreakpoint?: number;

  /**
   * A decimal value between 0 and 1 that indicates the
   * point after which the backdrop will begin to fade in
   * when using a sheet modal. Prior to this point, the
   * backdrop will be hidden and the content underneath
   * the sheet can be interacted with. This value is exclusive
   * meaning the backdrop will become active after the value
   * specified.
   */
  @Prop() backdropBreakpoint = 0;

  /**
   * The horizontal line that displays at the top of a sheet modal. It is `true` by default when
   * setting the `breakpoints` and `initialBreakpoint` properties.
   */
  @Prop() handle?: boolean;

  /**
   * The interaction behavior for the sheet modal when the handle is pressed.
   *
   * Defaults to `"none"`, which  means the modal will not change size or position when the handle is pressed.
   * Set to `"cycle"` to let the modal cycle between available breakpoints when pressed.
   *
   * Handle behavior is unavailable when the `handle` property is set to `false` or
   * when the `breakpoints` property is not set (using a fullscreen or card modal).
   */
  @Prop() handleBehavior?: ModalHandleBehavior = 'none';

  /**
   * The component to display inside of the modal.
   * @internal
   */
  @Prop() component?: ComponentRef;

  /**
   * The data to pass to the modal component.
   * @internal
   */
  @Prop() componentProps?: ComponentProps;

  /**
   * Additional classes to apply for custom CSS. If multiple classes are
   * provided they should be separated by spaces.
   * @internal
   */
  @Prop() cssClass?: string | string[];

  /**
   * If `true`, the modal will be dismissed when the backdrop is clicked.
   */
  @Prop() backdropDismiss = true;

  /**
   * If `true`, a backdrop will be displayed behind the modal.
   * This property controls whether or not the backdrop
   * darkens the screen when the modal is presented.
   * It does not control whether or not the backdrop
   * is active or present in the DOM.
   */
  @Prop() showBackdrop = true;

  /**
   * If `true`, the modal will animate.
   */
  @Prop() animated = true;

  /**
   * The element that presented the modal. This is used for card presentation effects
   * and for stacking multiple modals on top of each other. Only applies in iOS mode.
   */
  @Prop() presentingElement?: HTMLElement;

  /**
   * Additional attributes to pass to the modal.
   */
  @Prop() htmlAttributes?: { [key: string]: any };

  /**
   * If `true`, the modal will open. If `false`, the modal will close.
   * Use this if you need finer grained control over presentation, otherwise
   * just use the modalController or the `trigger` property.
   * Note: `isOpen` will not automatically be set back to `false` when
   * the modal dismisses. You will need to do that in your code.
   */
  @Prop() isOpen = false;
  @Watch('isOpen')
  onIsOpenChange(newValue: boolean, oldValue: boolean) {
    if (newValue === true && oldValue === false) {
      this.present();
    } else if (newValue === false && oldValue === true) {
      this.dismiss();
    }
  }

  /**
   * An ID corresponding to the trigger element that
   * causes the modal to open when clicked.
   */
  @Prop() trigger: string | undefined;
  @Watch('trigger')
  onTriggerChange() {
    this.configureTriggerInteraction();
  }

  /**
   * If `true`, the component passed into `ion-modal` will
   * automatically be mounted when the modal is created. The
   * component will remain mounted even when the modal is dismissed.
   * However, the component will be destroyed when the modal is
   * destroyed. This property is not reactive and should only be
   * used when initially creating a modal.
   *
   * Note: This feature only applies to inline modals in JavaScript
   * frameworks such as Angular, React, and Vue.
   */
  @Prop() keepContentsMounted = false;

  /**
   * Determines whether or not a modal can dismiss
   * when calling the `dismiss` method.
   *
   * If the value is `true` or the value's function returns `true`, the modal will close when trying to dismiss.
   * If the value is `false` or the value's function returns `false`, the modal will not close when trying to dismiss.
   */
  @Prop() canDismiss: boolean | (() => Promise<boolean>) = true;

  /**
   * Emitted after the modal has presented.
   */
  @Event({ eventName: 'ionModalDidPresent' }) didPresent!: EventEmitter<void>;

  /**
   * Emitted before the modal has presented.
   */
  @Event({ eventName: 'ionModalWillPresent' }) willPresent!: EventEmitter<void>;

  /**
   * Emitted before the modal has dismissed.
   */
  @Event({ eventName: 'ionModalWillDismiss' }) willDismiss!: EventEmitter<OverlayEventDetail>;

  /**
   * Emitted after the modal has dismissed.
   */
  @Event({ eventName: 'ionModalDidDismiss' }) didDismiss!: EventEmitter<OverlayEventDetail>;

  /**
   * Emitted after the modal breakpoint has changed.
   */
  @Event() ionBreakpointDidChange!: EventEmitter<ModalBreakpointChangeEventDetail>;

  /**
   * Emitted after the modal has presented.
   * Shorthand for ionModalWillDismiss.
   */
  @Event({ eventName: 'didPresent' }) didPresentShorthand!: EventEmitter<void>;

  /**
   * Emitted before the modal has presented.
   * Shorthand for ionModalWillPresent.
   */
  @Event({ eventName: 'willPresent' }) willPresentShorthand!: EventEmitter<void>;

  /**
   * Emitted before the modal has dismissed.
   * Shorthand for ionModalWillDismiss.
   */
  @Event({ eventName: 'willDismiss' }) willDismissShorthand!: EventEmitter<OverlayEventDetail>;

  /**
   * Emitted after the modal has dismissed.
   * Shorthand for ionModalDidDismiss.
   */
  @Event({ eventName: 'didDismiss' }) didDismissShorthand!: EventEmitter<OverlayEventDetail>;

  breakpointsChanged(breakpoints: number[] | undefined) {
    if (breakpoints !== undefined) {
      this.sortedBreakpoints = breakpoints.sort((a, b) => a - b);
    }
  }

  connectedCallback() {
    const { configureTriggerInteraction, el } = this;
    prepareOverlay(el);
    configureTriggerInteraction();
  }

  disconnectedCallback() {
    const { destroyTriggerInteraction } = this;

    if (destroyTriggerInteraction) {
      destroyTriggerInteraction();
    }
  }

  componentWillLoad() {
    const { breakpoints, initialBreakpoint, el } = this;

    this.inheritedAttributes = inheritAttributes(el, ['aria-label', 'role']);

    /**
     * If user has custom ID set then we should
     * not assign the default incrementing ID.
     */
    this.modalId = this.el.hasAttribute('id') ? this.el.getAttribute('id')! : `ion-modal-${this.modalIndex}`;
    const isSheetModal = (this.isSheetModal = breakpoints !== undefined && initialBreakpoint !== undefined);

    if (isSheetModal) {
      this.currentBreakpoint = this.initialBreakpoint;
    }

    if (breakpoints !== undefined && initialBreakpoint !== undefined && !breakpoints.includes(initialBreakpoint)) {
      printIonWarning('Your breakpoints array must include the initialBreakpoint value.');
    }
  }

  componentDidLoad() {
    /**
     * If modal was rendered with isOpen="true"
     * then we should open modal immediately.
     */
    if (this.isOpen === true) {
      raf(() => this.present());
    }
    this.breakpointsChanged(this.breakpoints);
  }

  private configureTriggerInteraction = () => {
    const { trigger, el, destroyTriggerInteraction } = this;

    if (destroyTriggerInteraction) {
      destroyTriggerInteraction();
    }

    const triggerEl = trigger !== undefined ? document.getElementById(trigger) : null;
    if (!triggerEl) {
      return;
    }

    const configureTriggerInteraction = (trigEl: HTMLElement, modalEl: HTMLIonModalElement) => {
      const openModal = () => {
        modalEl.present();
      };
      trigEl.addEventListener('click', openModal);

      return () => {
        trigEl.removeEventListener('click', openModal);
      };
    };

    this.destroyTriggerInteraction = configureTriggerInteraction(triggerEl, el);
  };

  /**
   * Determines whether or not an overlay
   * is being used inline or via a controller/JS
   * and returns the correct delegate.
   * By default, subsequent calls to getDelegate
   * will use a cached version of the delegate.
   * This is useful for calling dismiss after
   * present so that the correct delegate is given.
   */
  private getDelegate(force = false) {
    if (this.workingDelegate && !force) {
      return {
        delegate: this.workingDelegate,
        inline: this.inline,
      };
    }

    /**
     * If using overlay inline
     * we potentially need to use the coreDelegate
     * so that this works in vanilla JS apps.
     * If a developer has presented this component
     * via a controller, then we can assume
     * the component is already in the
     * correct place.
     */
    const parentEl = this.el.parentNode as HTMLElement | null;
    const inline = (this.inline = parentEl !== null && !this.hasController);
    const delegate = (this.workingDelegate = inline ? this.delegate || this.coreDelegate : this.delegate);

    return { inline, delegate };
  }

  /**
   * Determines whether or not the
   * modal is allowed to dismiss based
   * on the state of the canDismiss prop.
   */
  private async checkCanDismiss() {
    const { canDismiss } = this;

    if (typeof canDismiss === 'function') {
      return canDismiss();
    }

    return canDismiss;
  }

  /**
   * Present the modal overlay after it has been created.
   */
  @Method()
  async present(): Promise<void> {
    if (this.presented) {
      return;
    }

    const { presentingElement, el } = this;

    /**
     * When using an inline modal
     * and dismissing a modal it is possible to
     * quickly present the modal while it is
     * dismissing. We need to await any current
     * transition to allow the dismiss to finish
     * before presenting again.
     */
    if (this.currentTransition !== undefined) {
      await this.currentTransition;
    }

    /**
     * If the modal is presented multiple times (inline modals), we
     * need to reset the current breakpoint to the initial breakpoint.
     */
    this.currentBreakpoint = this.initialBreakpoint;

    const data = {
      ...this.componentProps,
      modal: this.el,
    };

    const { inline, delegate } = this.getDelegate(true);
    this.usersElement = await attachComponent(delegate, el, this.component, ['ion-page'], data, inline);
    hasLazyBuild(el) && (await deepReady(this.usersElement));

    writeTask(() => this.el.classList.add('show-modal'));

    this.currentTransition = present(this, 'modalEnter', iosEnterAnimation, mdEnterAnimation, {
      presentingEl: presentingElement,
      currentBreakpoint: this.initialBreakpoint,
      backdropBreakpoint: this.backdropBreakpoint,
    });

<<<<<<< HEAD
    const hasCardModal = presentingElement !== undefined;
=======
    /**
     * TODO (FW-937) - In the next major release of Ionic, all card modals
     * will be swipeable by default. canDismiss will be used to determine if the
     * modal can be dismissed. This check should change to check the presence of
     * presentingElement instead.
     *
     * If we did not do this check, then not using swipeToClose would mean you could
     * not run canDismiss on swipe as there would be no swipe gesture created.
     */
    const hasCardModal = this.presentingElement !== undefined && (this.swipeToClose || this.canDismiss !== undefined);
>>>>>>> 1a5ee2f3

    /**
     * We need to change the status bar at the
     * start of the animation so that it completes
     * by the time the card animation is done.
     */
    if (hasCardModal && getIonMode(this) === 'ios') {
      // Cache the original status bar color before the modal is presented
      this.statusBarStyle = await StatusBar.getStyle();
      setCardStatusBarDark();
    }

    await this.currentTransition;

    if (this.isSheetModal) {
      this.initSheetGesture();
    } else if (hasCardModal) {
      await this.initSwipeToClose();
    }

    /* tslint:disable-next-line */
    if (typeof window !== 'undefined') {
      this.keyboardOpenCallback = () => {
        if (this.gesture) {
          /**
           * When the native keyboard is opened and the webview
           * is resized, the gesture implementation will become unresponsive
           * and enter a free-scroll mode.
           *
           * When the keyboard is opened, we disable the gesture for
           * a single frame and re-enable once the contents have repositioned
           * from the keyboard placement.
           */
          this.gesture.enable(false);
          raf(() => {
            if (this.gesture) {
              this.gesture.enable(true);
            }
          });
        }
      };
      window.addEventListener(KEYBOARD_DID_OPEN, this.keyboardOpenCallback);
    }

    this.currentTransition = undefined;
  }

  private initSwipeToClose() {
    if (getIonMode(this) !== 'ios') {
      return;
    }

    const { el } = this;

    // All of the elements needed for the swipe gesture
    // should be in the DOM and referenced by now, except
    // for the presenting el
    const animationBuilder = this.leaveAnimation || config.get('modalLeave', iosLeaveAnimation);
    const ani = (this.animation = animationBuilder(el, { presentingEl: this.presentingElement }));

    const contentEl = findIonContent(el);
    if (!contentEl) {
      printIonContentErrorMsg(el);
      return;
    }

    const statusBarStyle = this.statusBarStyle ?? StatusBarStyle.Default;

    this.gesture = createSwipeToCloseGesture(el, ani, statusBarStyle, () => {
      /**
       * While the gesture animation is finishing
       * it is possible for a user to tap the backdrop.
       * This would result in the dismiss animation
       * being played again. Typically this is avoided
       * by setting `presented = false` on the overlay
       * component; however, we cannot do that here as
       * that would prevent the element from being
       * removed from the DOM.
       */
      this.gestureAnimationDismissing = true;
      this.animation!.onFinish(async () => {
        await this.dismiss(undefined, 'gesture');
        this.gestureAnimationDismissing = false;
      });
    });
    this.gesture.enable(true);
  }

  private initSheetGesture() {
    const { wrapperEl, initialBreakpoint, backdropBreakpoint } = this;

    if (!wrapperEl || initialBreakpoint === undefined) {
      return;
    }

    const animationBuilder = this.enterAnimation || config.get('modalEnter', iosEnterAnimation);
    const ani: Animation = (this.animation = animationBuilder(this.el, {
      presentingEl: this.presentingElement,
      currentBreakpoint: initialBreakpoint,
      backdropBreakpoint,
    }));

    ani.progressStart(true, 1);

    const { gesture, moveSheetToBreakpoint } = createSheetGesture(
      this.el,
      this.backdropEl!,
      wrapperEl,
      initialBreakpoint,
      backdropBreakpoint,
      ani,
      this.sortedBreakpoints,
      () => this.currentBreakpoint ?? 0,
      () => this.sheetOnDismiss(),
      (breakpoint: number) => {
        if (this.currentBreakpoint !== breakpoint) {
          this.currentBreakpoint = breakpoint;
          this.ionBreakpointDidChange.emit({ breakpoint });
        }
      }
    );

    this.gesture = gesture;
    this.moveSheetToBreakpoint = moveSheetToBreakpoint;

    this.gesture.enable(true);
  }

  private sheetOnDismiss() {
    /**
     * While the gesture animation is finishing
     * it is possible for a user to tap the backdrop.
     * This would result in the dismiss animation
     * being played again. Typically this is avoided
     * by setting `presented = false` on the overlay
     * component; however, we cannot do that here as
     * that would prevent the element from being
     * removed from the DOM.
     */
    this.gestureAnimationDismissing = true;
    this.animation!.onFinish(async () => {
      this.currentBreakpoint = 0;
      this.ionBreakpointDidChange.emit({ breakpoint: this.currentBreakpoint });
      await this.dismiss(undefined, 'gesture');
      this.gestureAnimationDismissing = false;
    });
  }

  /**
   * Dismiss the modal overlay after it has been presented.
   *
   * @param data Any data to emit in the dismiss events.
   * @param role The role of the element that is dismissing the modal. For example, 'cancel' or 'backdrop'.
   */
  @Method()
  async dismiss(data?: any, role?: string): Promise<boolean> {
    if (this.gestureAnimationDismissing && role !== 'gesture') {
      return false;
    }

    /**
     * If a canDismiss handler is responsible
     * for calling the dismiss method, we should
     * not run the canDismiss check again.
     */
    if (role !== 'handler' && !(await this.checkCanDismiss())) {
      return false;
    }

    const { presentingElement } = this;

    /**
     * We need to start the status bar change
     * before the animation so that the change
     * finishes when the dismiss animation does.
     */
<<<<<<< HEAD
    const hasCardModal = presentingElement !== undefined;
=======
    const hasCardModal = this.presentingElement !== undefined && (this.swipeToClose || this.canDismiss !== undefined);
>>>>>>> 1a5ee2f3
    if (hasCardModal && getIonMode(this) === 'ios') {
      setCardStatusBarDefault(this.statusBarStyle);
    }

    /* tslint:disable-next-line */
    if (typeof window !== 'undefined' && this.keyboardOpenCallback) {
      window.removeEventListener(KEYBOARD_DID_OPEN, this.keyboardOpenCallback);
    }

    /**
     * When using an inline modal
     * and presenting a modal it is possible to
     * quickly dismiss the modal while it is
     * presenting. We need to await any current
     * transition to allow the present to finish
     * before dismissing again.
     */
    if (this.currentTransition !== undefined) {
      await this.currentTransition;
    }

    const enteringAnimation = activeAnimations.get(this) || [];

    this.currentTransition = dismiss(this, data, role, 'modalLeave', iosLeaveAnimation, mdLeaveAnimation, {
      presentingEl: presentingElement,
      currentBreakpoint: this.currentBreakpoint ?? this.initialBreakpoint,
      backdropBreakpoint: this.backdropBreakpoint,
    });

    const dismissed = await this.currentTransition;

    if (dismissed) {
      const { delegate } = this.getDelegate();
      await detachComponent(delegate, this.usersElement);

      writeTask(() => this.el.classList.remove('show-modal'));

      if (this.animation) {
        this.animation.destroy();
      }
      if (this.gesture) {
        this.gesture.destroy();
      }

      enteringAnimation.forEach((ani) => ani.destroy());
    }
    this.currentBreakpoint = undefined;
    this.currentTransition = undefined;
    this.animation = undefined;
    return dismissed;
  }

  /**
   * Returns a promise that resolves when the modal did dismiss.
   */
  @Method()
  onDidDismiss<T = any>(): Promise<OverlayEventDetail<T>> {
    return eventMethod(this.el, 'ionModalDidDismiss');
  }

  /**
   * Returns a promise that resolves when the modal will dismiss.
   */
  @Method()
  onWillDismiss<T = any>(): Promise<OverlayEventDetail<T>> {
    return eventMethod(this.el, 'ionModalWillDismiss');
  }

  /**
   * Move a sheet style modal to a specific breakpoint. The breakpoint value must
   * be a value defined in your `breakpoints` array.
   */
  @Method()
  async setCurrentBreakpoint(breakpoint: number): Promise<void> {
    if (!this.isSheetModal) {
      printIonWarning('setCurrentBreakpoint is only supported on sheet modals.');
      return;
    }
    if (!this.breakpoints!.includes(breakpoint)) {
      printIonWarning(
        `Attempted to set invalid breakpoint value ${breakpoint}. Please double check that the breakpoint value is part of your defined breakpoints.`
      );
      return;
    }

    const { currentBreakpoint, moveSheetToBreakpoint, canDismiss, breakpoints } = this;

    if (currentBreakpoint === breakpoint) {
      return;
    }

    if (moveSheetToBreakpoint) {
      this.sheetTransition = moveSheetToBreakpoint({
        breakpoint,
        breakpointOffset: 1 - currentBreakpoint!,
        canDismiss: canDismiss !== undefined && canDismiss !== true && breakpoints![0] === 0,
      });
      await this.sheetTransition;
      this.sheetTransition = undefined;
    }
  }

  /**
   * Returns the current breakpoint of a sheet style modal
   */
  @Method()
  async getCurrentBreakpoint(): Promise<number | undefined> {
    return this.currentBreakpoint;
  }

  private async moveToNextBreakpoint() {
    const { breakpoints, currentBreakpoint } = this;

    if (!breakpoints || currentBreakpoint == null) {
      /**
       * If the modal does not have breakpoints and/or the current
       * breakpoint is not set, we can't move to the next breakpoint.
       */
      return false;
    }

    const allowedBreakpoints = breakpoints.filter((b) => b !== 0);
    const currentBreakpointIndex = allowedBreakpoints.indexOf(currentBreakpoint);
    const nextBreakpointIndex = (currentBreakpointIndex + 1) % allowedBreakpoints.length;
    const nextBreakpoint = allowedBreakpoints[nextBreakpointIndex];

    /**
     * Sets the current breakpoint to the next available breakpoint.
     * If the current breakpoint is the last breakpoint, we set the current
     * breakpoint to the first non-zero breakpoint to avoid dismissing the sheet.
     */
    await this.setCurrentBreakpoint(nextBreakpoint);
    return true;
  }

  private onHandleClick = () => {
    const { sheetTransition, handleBehavior } = this;
    if (handleBehavior !== 'cycle' || sheetTransition !== undefined) {
      /**
       * The sheet modal should not advance to the next breakpoint
       * if the handle behavior is not `cycle` or if the handle
       * is clicked while the sheet is moving to a breakpoint.
       */
      return;
    }
    this.moveToNextBreakpoint();
  };

  private onBackdropTap = () => {
    const { sheetTransition } = this;
    if (sheetTransition !== undefined) {
      /**
       * When the handle is double clicked at the largest breakpoint,
       * it will start to move to the first breakpoint. While transitioning,
       * the backdrop will often receive the second click. We prevent the
       * backdrop from dismissing the modal while moving between breakpoints.
       */
      return;
    }
    this.dismiss(undefined, BACKDROP);
  };

  private onLifecycle = (modalEvent: CustomEvent) => {
    const el = this.usersElement;
    const name = LIFECYCLE_MAP[modalEvent.type];
    if (el && name) {
      const ev = new CustomEvent(name, {
        bubbles: false,
        cancelable: false,
        detail: modalEvent.detail,
      });
      el.dispatchEvent(ev);
    }
  };

  render() {
    const { handle, isSheetModal, presentingElement, htmlAttributes, handleBehavior, inheritedAttributes } = this;

    const showHandle = handle !== false && isSheetModal;
    const mode = getIonMode(this);
    const { modalId } = this;
    const isCardModal = presentingElement !== undefined && mode === 'ios';
    const isHandleCycle = handleBehavior === 'cycle';

    return (
      <Host
        no-router
        tabindex="-1"
        {...(htmlAttributes as any)}
        style={{
          zIndex: `${20000 + this.overlayIndex}`,
        }}
        class={{
          [mode]: true,
          ['modal-default']: !isCardModal && !isSheetModal,
          [`modal-card`]: isCardModal,
          [`modal-sheet`]: isSheetModal,
          'overlay-hidden': true,
          ...getClassMap(this.cssClass),
        }}
        id={modalId}
        onIonBackdropTap={this.onBackdropTap}
        onIonModalDidPresent={this.onLifecycle}
        onIonModalWillPresent={this.onLifecycle}
        onIonModalWillDismiss={this.onLifecycle}
        onIonModalDidDismiss={this.onLifecycle}
      >
        <ion-backdrop
          ref={(el) => (this.backdropEl = el)}
          visible={this.showBackdrop}
          tappable={this.backdropDismiss}
          part="backdrop"
        />

        {mode === 'ios' && <div class="modal-shadow"></div>}

        <div
          /*
            role and aria-modal must be used on the
            same element. They must also be set inside the
            shadow DOM otherwise ion-button will not be highlighted
            when using VoiceOver: https://bugs.webkit.org/show_bug.cgi?id=247134
          */
          role="dialog"
          {...inheritedAttributes}
          aria-modal="true"
          class="modal-wrapper ion-overlay-wrapper"
          part="content"
          ref={(el) => (this.wrapperEl = el)}
        >
          {showHandle && (
            <button
              class="modal-handle"
              // Prevents the handle from receiving keyboard focus when it does not cycle
              tabIndex={!isHandleCycle ? -1 : 0}
              aria-label="Activate to adjust the size of the dialog overlaying the screen"
              onClick={isHandleCycle ? this.onHandleClick : undefined}
              part="handle"
            ></button>
          )}
          <slot></slot>
        </div>
      </Host>
    );
  }
}

const LIFECYCLE_MAP: any = {
  ionModalDidPresent: 'ionViewDidEnter',
  ionModalWillPresent: 'ionViewWillEnter',
  ionModalWillDismiss: 'ionViewWillLeave',
  ionModalDidDismiss: 'ionViewDidLeave',
};

let modalIds = 0;<|MERGE_RESOLUTION|>--- conflicted
+++ resolved
@@ -475,20 +475,7 @@
       backdropBreakpoint: this.backdropBreakpoint,
     });
 
-<<<<<<< HEAD
     const hasCardModal = presentingElement !== undefined;
-=======
-    /**
-     * TODO (FW-937) - In the next major release of Ionic, all card modals
-     * will be swipeable by default. canDismiss will be used to determine if the
-     * modal can be dismissed. This check should change to check the presence of
-     * presentingElement instead.
-     *
-     * If we did not do this check, then not using swipeToClose would mean you could
-     * not run canDismiss on swipe as there would be no swipe gesture created.
-     */
-    const hasCardModal = this.presentingElement !== undefined && (this.swipeToClose || this.canDismiss !== undefined);
->>>>>>> 1a5ee2f3
 
     /**
      * We need to change the status bar at the
@@ -665,11 +652,7 @@
      * before the animation so that the change
      * finishes when the dismiss animation does.
      */
-<<<<<<< HEAD
     const hasCardModal = presentingElement !== undefined;
-=======
-    const hasCardModal = this.presentingElement !== undefined && (this.swipeToClose || this.canDismiss !== undefined);
->>>>>>> 1a5ee2f3
     if (hasCardModal && getIonMode(this) === 'ios') {
       setCardStatusBarDefault(this.statusBarStyle);
     }
