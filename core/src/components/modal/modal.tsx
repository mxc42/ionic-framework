--- conflicted
+++ resolved
@@ -316,18 +316,6 @@
    */
   @Event({ eventName: 'didDismiss' }) didDismissShorthand!: EventEmitter<OverlayEventDetail>;
 
-<<<<<<< HEAD
-=======
-  @Watch('swipeToClose')
-  async swipeToCloseChanged(enable: boolean) {
-    if (this.gesture) {
-      this.gesture.enable(enable);
-    } else if (enable) {
-      this.initSwipeToClose();
-    }
-  }
-
->>>>>>> 085a0c77
   breakpointsChanged(breakpoints: number[] | undefined) {
     if (breakpoints !== undefined) {
       this.sortedBreakpoints = breakpoints.sort((a, b) => a - b);
@@ -465,9 +453,6 @@
       backdropBreakpoint: this.backdropBreakpoint,
     });
 
-<<<<<<< HEAD
-    const hasCardModal = presentingElement !== undefined;
-=======
     /* tslint:disable-next-line */
     if (typeof window !== 'undefined') {
       /**
@@ -500,17 +485,7 @@
       window.addEventListener(KEYBOARD_DID_OPEN, this.keyboardOpenCallback);
     }
 
-    /**
-     * TODO (FW-937) - In the next major release of Ionic, all card modals
-     * will be swipeable by default. canDismiss will be used to determine if the
-     * modal can be dismissed. This check should change to check the presence of
-     * presentingElement instead.
-     *
-     * If we did not do this check, then not using swipeToClose would mean you could
-     * not run canDismiss on swipe as there would be no swipe gesture created.
-     */
-    const hasCardModal = this.presentingElement !== undefined && (this.swipeToClose || this.canDismiss !== undefined);
->>>>>>> 085a0c77
+    const hasCardModal = presentingElement !== undefined;
 
     /**
      * We need to change the status bar at the
