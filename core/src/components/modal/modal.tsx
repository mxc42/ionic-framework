--- conflicted
+++ resolved
@@ -705,7 +705,6 @@
     }
 
     const enteringAnimation = activeAnimations.get(this) || [];
-<<<<<<< HEAD
     const { delegate, inline } = this.getDelegate();
 
     this.currentTransition = dismiss(
@@ -718,18 +717,10 @@
       inline === false || delegate === undefined,
       {
         presentingEl: this.presentingElement,
-        currentBreakpoint: this.currentBreakpoint || this.initialBreakpoint,
+        currentBreakpoint: this.currentBreakpoint !== undefined || this.initialBreakpoint,
         backdropBreakpoint: this.backdropBreakpoint,
       }
     );
-=======
-
-    this.currentTransition = dismiss(this, data, role, 'modalLeave', iosLeaveAnimation, mdLeaveAnimation, {
-      presentingEl: this.presentingElement,
-      currentBreakpoint: this.currentBreakpoint !== undefined || this.initialBreakpoint,
-      backdropBreakpoint: this.backdropBreakpoint,
-    });
->>>>>>> 02756c5f
 
     const dismissed = await this.currentTransition;
 
