import type { ComponentInterface, EventEmitter } from '@stencil/core';
import { Component, Element, Event, Host, Method, Prop, State, Watch, h, writeTask } from '@stencil/core';
import { printIonWarning } from '@utils/logging';

import { config } from '../../global/config';
import { getIonMode } from '../../global/ionic-global';
import type {
  Animation,
  AnimationBuilder,
  ComponentProps,
  ComponentRef,
  FrameworkDelegate,
  Gesture,
  ModalAttributes,
  ModalBreakpointChangeEventDetail,
  OverlayEventDetail,
  OverlayInterface,
} from '../../interface';
import { CoreDelegate, attachComponent, detachComponent } from '../../utils/framework-delegate';
import { raf } from '../../utils/helpers';
import { KEYBOARD_DID_OPEN } from '../../utils/keyboard/keyboard';
import { BACKDROP, activeAnimations, dismiss, eventMethod, prepareOverlay, present } from '../../utils/overlays';
import { getClassMap } from '../../utils/theme';
import { deepReady } from '../../utils/transition';

import { iosEnterAnimation } from './animations/ios.enter';
import { iosLeaveAnimation } from './animations/ios.leave';
import { mdEnterAnimation } from './animations/md.enter';
import { mdLeaveAnimation } from './animations/md.leave';
import type { MoveSheetToBreakpointOptions } from './gestures/sheet';
import { createSheetGesture } from './gestures/sheet';
import { createSwipeToCloseGesture } from './gestures/swipe-to-close';

/**
 * @virtualProp {"ios" | "md"} mode - The mode determines which platform styles to use.
 *
 * @slot - Content is placed inside of the `.modal-content` element.
 *
 * @part backdrop - The `ion-backdrop` element.
 * @part content - The wrapper element for the default slot.
 * @part handle - The handle that is displayed at the top of the sheet modal when `handle="true"`.
 */
@Component({
  tag: 'ion-modal',
  styleUrls: {
    ios: 'modal.ios.scss',
    md: 'modal.md.scss',
  },
  shadow: true,
})
export class Modal implements ComponentInterface, OverlayInterface {
  private gesture?: Gesture;
  private modalIndex = modalIds++;
  private modalId?: string;
  private coreDelegate: FrameworkDelegate = CoreDelegate();
  private currentTransition?: Promise<any>;
  private destroyTriggerInteraction?: () => void;
  private isSheetModal = false;
  private currentBreakpoint?: number;
  private wrapperEl?: HTMLElement;
  private backdropEl?: HTMLIonBackdropElement;
  private sortedBreakpoints?: number[];
  private keyboardOpenCallback?: () => void;
  private moveSheetToBreakpoint?: (options: MoveSheetToBreakpointOptions) => void;

  private inline = false;
  private workingDelegate?: FrameworkDelegate;

  // Reference to the user's provided modal content
  private usersElement?: HTMLElement;

  // Whether or not modal is being dismissed via gesture
  private gestureAnimationDismissing = false;

  lastFocus?: HTMLElement;
  animation?: Animation;

  @State() presented = false;

  @Element() el!: HTMLIonModalElement;

  /** @internal */
  @Prop() hasController = false;

  /** @internal */
  @Prop() overlayIndex!: number;

  /** @internal */
  @Prop() delegate?: FrameworkDelegate;

  /**
   * If `true`, the keyboard will be automatically dismissed when the overlay is presented.
   */
  @Prop() keyboardClose = true;

  /**
   * Animation to use when the modal is presented.
   */
  @Prop() enterAnimation?: AnimationBuilder;

  /**
   * Animation to use when the modal is dismissed.
   */
  @Prop() leaveAnimation?: AnimationBuilder;

  /**
   * The breakpoints to use when creating a sheet modal. Each value in the
   * array must be a decimal between 0 and 1 where 0 indicates the modal is fully
   * closed and 1 indicates the modal is fully open. Values are relative
   * to the height of the modal, not the height of the screen. One of the values in this
   * array must be the value of the `initialBreakpoint` property.
   * For example: [0, .25, .5, 1]
   */
  @Prop() breakpoints?: number[];

  /**
   * A decimal value between 0 and 1 that indicates the
   * initial point the modal will open at when creating a
   * sheet modal. This value must also be listed in the
   * `breakpoints` array.
   */
  @Prop() initialBreakpoint?: number;

  /**
   * A decimal value between 0 and 1 that indicates the
   * point after which the backdrop will begin to fade in
   * when using a sheet modal. Prior to this point, the
   * backdrop will be hidden and the content underneath
   * the sheet can be interacted with. This value is exclusive
   * meaning the backdrop will become active after the value
   * specified.
   */
  @Prop() backdropBreakpoint = 0;

  /**
   * The horizontal line that displays at the top of a sheet modal. It is `true` by default when
   * setting the `breakpoints` and `initialBreakpoint` properties.
   */
  @Prop() handle?: boolean;

  /**
   * The component to display inside of the modal.
   * @internal
   */
  @Prop() component?: ComponentRef;

  /**
   * The data to pass to the modal component.
   * @internal
   */
  @Prop() componentProps?: ComponentProps;

  /**
   * Additional classes to apply for custom CSS. If multiple classes are
   * provided they should be separated by spaces.
   * @internal
   */
  @Prop() cssClass?: string | string[];

  /**
   * If `true`, the modal will be dismissed when the backdrop is clicked.
   */
  @Prop() backdropDismiss = true;

  /**
   * If `true`, a backdrop will be displayed behind the modal.
   */
  @Prop() showBackdrop = true;

  /**
   * If `true`, the modal will animate.
   */
  @Prop() animated = true;

  /**
   * If `true`, the modal can be swiped to dismiss. Only applies in iOS mode.
   * @deprecated - To prevent modals from dismissing, use canDismiss instead.
   */
  @Prop() swipeToClose = false;

  /**
   * The element that presented the modal. This is used for card presentation effects
   * and for stacking multiple modals on top of each other. Only applies in iOS mode.
   */
  @Prop() presentingElement?: HTMLElement;

  /**
   * Additional attributes to pass to the modal.
   */
  @Prop() htmlAttributes?: ModalAttributes;

  /**
   * If `true`, the modal will open. If `false`, the modal will close.
   * Use this if you need finer grained control over presentation, otherwise
   * just use the modalController or the `trigger` property.
   * Note: `isOpen` will not automatically be set back to `false` when
   * the modal dismisses. You will need to do that in your code.
   */
  @Prop() isOpen = false;
  @Watch('isOpen')
  onIsOpenChange(newValue: boolean, oldValue: boolean) {
    if (newValue === true && oldValue === false) {
      this.present();
    } else if (newValue === false && oldValue === true) {
      this.dismiss();
    }
  }

  /**
   * An ID corresponding to the trigger element that
   * causes the modal to open when clicked.
   */
  @Prop() trigger: string | undefined;
  @Watch('trigger')
  onTriggerChange() {
    this.configureTriggerInteraction();
  }

  /**
   * TODO (FW-937)
   * This needs to default to true in the next
   * major release. We default it to undefined
   * so we can force the card modal to be swipeable
   * when using canDismiss.
   */

  /**
   * Determines whether or not a modal can dismiss
   * when calling the `dismiss` method.
   *
   * If the value is `true` or the value's function returns `true`, the modal will close when trying to dismiss.
   * If the value is `false` or the value's function returns `false`, the modal will not close when trying to dismiss.
   */
  @Prop() canDismiss?: undefined | boolean | (() => Promise<boolean>);

  /**
   * Emitted after the modal has presented.
   */
  @Event({ eventName: 'ionModalDidPresent' }) didPresent!: EventEmitter<void>;

  /**
   * Emitted before the modal has presented.
   */
  @Event({ eventName: 'ionModalWillPresent' }) willPresent!: EventEmitter<void>;

  /**
   * Emitted before the modal has dismissed.
   */
  @Event({ eventName: 'ionModalWillDismiss' }) willDismiss!: EventEmitter<OverlayEventDetail>;

  /**
   * Emitted after the modal has dismissed.
   */
  @Event({ eventName: 'ionModalDidDismiss' }) didDismiss!: EventEmitter<OverlayEventDetail>;

  /**
   * Emitted after the modal breakpoint has changed.
   */
  @Event() ionBreakpointDidChange!: EventEmitter<ModalBreakpointChangeEventDetail>;

  /**
   * Emitted after the modal has presented.
   * Shorthand for ionModalWillDismiss.
   */
  @Event({ eventName: 'didPresent' }) didPresentShorthand!: EventEmitter<void>;

  /**
   * Emitted before the modal has presented.
   * Shorthand for ionModalWillPresent.
   */
  @Event({ eventName: 'willPresent' }) willPresentShorthand!: EventEmitter<void>;

  /**
   * Emitted before the modal has dismissed.
   * Shorthand for ionModalWillDismiss.
   */
  @Event({ eventName: 'willDismiss' }) willDismissShorthand!: EventEmitter<OverlayEventDetail>;

  /**
   * Emitted after the modal has dismissed.
   * Shorthand for ionModalDidDismiss.
   */
  @Event({ eventName: 'didDismiss' }) didDismissShorthand!: EventEmitter<OverlayEventDetail>;

  @Watch('swipeToClose')
  swipeToCloseChanged(enable: boolean) {
    if (this.gesture) {
      this.gesture.enable(enable);
    } else if (enable) {
      this.initSwipeToClose();
    }
  }

  breakpointsChanged(breakpoints: number[] | undefined) {
    if (breakpoints !== undefined) {
      this.sortedBreakpoints = breakpoints.sort((a, b) => a - b);
    }
  }

  connectedCallback() {
    prepareOverlay(this.el);
  }

  componentWillLoad() {
    const { breakpoints, initialBreakpoint, swipeToClose } = this;

    /**
     * If user has custom ID set then we should
     * not assign the default incrementing ID.
     */
    this.modalId = this.el.hasAttribute('id') ? this.el.getAttribute('id')! : `ion-modal-${this.modalIndex}`;
    const isSheetModal = (this.isSheetModal = breakpoints !== undefined && initialBreakpoint !== undefined);

    if (isSheetModal) {
      this.currentBreakpoint = this.initialBreakpoint;
    }

    if (breakpoints !== undefined && initialBreakpoint !== undefined && !breakpoints.includes(initialBreakpoint)) {
      printIonWarning('Your breakpoints array must include the initialBreakpoint value.');
    }

    if (swipeToClose) {
      printIonWarning(
        'swipeToClose has been deprecated in favor of canDismiss.\n\nIf you want a card modal to be swipeable, set canDismiss to `true`. In the next major release of Ionic, swipeToClose will be removed, and all card modals will be swipeable by default.'
      );
    }
  }

  componentDidLoad() {
    /**
     * If modal was rendered with isOpen="true"
     * then we should open modal immediately.
     */
    if (this.isOpen === true) {
      raf(() => this.present());
    }
    this.breakpointsChanged(this.breakpoints);
    this.configureTriggerInteraction();
  }

  private configureTriggerInteraction = () => {
    const { trigger, el, destroyTriggerInteraction } = this;

    if (destroyTriggerInteraction) {
      destroyTriggerInteraction();
    }

    const triggerEl = trigger !== undefined ? document.getElementById(trigger) : null;
    if (!triggerEl) {
      return;
    }

    const configureTriggerInteraction = (trigEl: HTMLElement, modalEl: HTMLIonModalElement) => {
      const openModal = () => {
        modalEl.present();
      };
      trigEl.addEventListener('click', openModal);

      return () => {
        trigEl.removeEventListener('click', openModal);
      };
    };

    this.destroyTriggerInteraction = configureTriggerInteraction(triggerEl, el);
  };

  /**
   * Determines whether or not an overlay
   * is being used inline or via a controller/JS
   * and returns the correct delegate.
   * By default, subsequent calls to getDelegate
   * will use a cached version of the delegate.
   * This is useful for calling dismiss after
   * present so that the correct delegate is given.
   */
  private getDelegate(force = false) {
    if (this.workingDelegate && !force) {
      return {
        delegate: this.workingDelegate,
        inline: this.inline,
      };
    }

    /**
     * If using overlay inline
     * we potentially need to use the coreDelegate
     * so that this works in vanilla JS apps.
     * If a developer has presented this component
     * via a controller, then we can assume
     * the component is already in the
     * correct place.
     */
    const parentEl = this.el.parentNode as HTMLElement | null;
    const inline = (this.inline = parentEl !== null && !this.hasController);
    const delegate = (this.workingDelegate = inline ? this.delegate || this.coreDelegate : this.delegate);

    return { inline, delegate };
  }

  /**
   * Determines whether or not the
   * modal is allowed to dismiss based
   * on the state of the canDismiss prop.
   */
  private async checkCanDismiss() {
    const { canDismiss } = this;

    /**
     * TODO (FW-937) - Remove the following check in
     * the next major release of Ionic.
     */
    if (canDismiss === undefined) {
      return true;
    }

    if (typeof canDismiss === 'function') {
      return canDismiss();
    }

    return canDismiss;
  }

  /**
   * Present the modal overlay after it has been created.
   */
  @Method()
  async present(): Promise<void> {
    if (this.presented) {
      return;
    }

    /**
     * When using an inline modal
     * and dismissing a modal it is possible to
     * quickly present the modal while it is
     * dismissing. We need to await any current
     * transition to allow the dismiss to finish
     * before presenting again.
     */
    if (this.currentTransition !== undefined) {
      await this.currentTransition;
    }

    const data = {
      ...this.componentProps,
      modal: this.el,
    };

    const { inline, delegate } = this.getDelegate(true);
    this.usersElement = await attachComponent(delegate, this.el, this.component, ['ion-page'], data, inline);

    await deepReady(this.usersElement);

    writeTask(() => this.el.classList.add('show-modal'));

    this.currentTransition = present(this, 'modalEnter', iosEnterAnimation, mdEnterAnimation, {
      presentingEl: this.presentingElement,
      currentBreakpoint: this.initialBreakpoint,
      backdropBreakpoint: this.backdropBreakpoint,
    });

    await this.currentTransition;

    if (this.isSheetModal) {
      this.initSheetGesture();

      /**
       * TODO (FW-937) - In the next major release of Ionic, all card modals
       * will be swipeable by default. canDismiss will be used to determine if the
       * modal can be dismissed. This check should change to check the presence of
       * presentingElement instead.
       *
       * If we did not do this check, then not using swipeToClose would mean you could
       * not run canDismiss on swipe as there would be no swipe gesture created.
       */
    } else if (this.swipeToClose || (this.canDismiss !== undefined && this.presentingElement !== undefined)) {
      this.initSwipeToClose();
    }

    /* tslint:disable-next-line */
    if (typeof window !== 'undefined') {
      this.keyboardOpenCallback = () => {
        if (this.gesture) {
          /**
           * When the native keyboard is opened and the webview
           * is resized, the gesture implementation will become unresponsive
           * and enter a free-scroll mode.
           *
           * When the keyboard is opened, we disable the gesture for
           * a single frame and re-enable once the contents have repositioned
           * from the keyboard placement.
           */
          this.gesture.enable(false);
          raf(() => {
            if (this.gesture) {
              this.gesture.enable(true);
            }
          });
        }
      };
      window.addEventListener(KEYBOARD_DID_OPEN, this.keyboardOpenCallback);
    }

    this.currentTransition = undefined;
  }

  private initSwipeToClose() {
    if (getIonMode(this) !== 'ios') {
      return;
    }

    // All of the elements needed for the swipe gesture
    // should be in the DOM and referenced by now, except
    // for the presenting el
    const animationBuilder = this.leaveAnimation || config.get('modalLeave', iosLeaveAnimation);
    const ani = (this.animation = animationBuilder(this.el, { presentingEl: this.presentingElement }));
    this.gesture = createSwipeToCloseGesture(this.el, ani, () => {
      /**
       * While the gesture animation is finishing
       * it is possible for a user to tap the backdrop.
       * This would result in the dismiss animation
       * being played again. Typically this is avoided
       * by setting `presented = false` on the overlay
       * component; however, we cannot do that here as
       * that would prevent the element from being
       * removed from the DOM.
       */
      this.gestureAnimationDismissing = true;
      this.animation!.onFinish(async () => {
        await this.dismiss(undefined, 'gesture');
        this.gestureAnimationDismissing = false;
      });
    });
    this.gesture.enable(true);
  }

  private initSheetGesture() {
    const { wrapperEl, initialBreakpoint, backdropBreakpoint } = this;

    if (!wrapperEl || initialBreakpoint === undefined) {
      return;
    }

    const animationBuilder = this.enterAnimation || config.get('modalEnter', iosEnterAnimation);
    const ani: Animation = (this.animation = animationBuilder(this.el, {
      presentingEl: this.presentingElement,
      currentBreakpoint: initialBreakpoint,
      backdropBreakpoint,
    }));

    ani.progressStart(true, 1);

    const { gesture, moveSheetToBreakpoint } = createSheetGesture(
      this.el,
      this.backdropEl!,
      wrapperEl,
      initialBreakpoint,
      backdropBreakpoint,
      ani,
      this.sortedBreakpoints,
      () => this.currentBreakpoint ?? 0,
      () => this.sheetOnDismiss(),
      (breakpoint: number) => {
        if (this.currentBreakpoint !== breakpoint) {
          this.currentBreakpoint = breakpoint;
          this.ionBreakpointDidChange.emit({ breakpoint });
        }
      }
    );

    this.gesture = gesture;
    this.moveSheetToBreakpoint = moveSheetToBreakpoint;

    this.gesture.enable(true);
  }

  private sheetOnDismiss() {
    /**
     * While the gesture animation is finishing
     * it is possible for a user to tap the backdrop.
     * This would result in the dismiss animation
     * being played again. Typically this is avoided
     * by setting `presented = false` on the overlay
     * component; however, we cannot do that here as
     * that would prevent the element from being
     * removed from the DOM.
     */
    this.gestureAnimationDismissing = true;
    this.animation!.onFinish(async () => {
      this.currentBreakpoint = 0;
      this.ionBreakpointDidChange.emit({ breakpoint: this.currentBreakpoint });
      await this.dismiss(undefined, 'gesture');
      this.gestureAnimationDismissing = false;
    });
  }

  /**
   * Dismiss the modal overlay after it has been presented.
   *
   * @param data Any data to emit in the dismiss events.
   * @param role The role of the element that is dismissing the modal. For example, 'cancel' or 'backdrop'.
   */
  @Method()
  async dismiss(data?: any, role?: string): Promise<boolean> {
    if (this.gestureAnimationDismissing && role !== 'gesture') {
      return false;
    }

    /**
     * If a canDismiss handler is responsible
     * for calling the dismiss method, we should
     * not run the canDismiss check again.
     */
    if (role !== 'handler' && !(await this.checkCanDismiss())) {
      return false;
    }

    /* tslint:disable-next-line */
    if (typeof window !== 'undefined' && this.keyboardOpenCallback) {
      window.removeEventListener(KEYBOARD_DID_OPEN, this.keyboardOpenCallback);
    }

    /**
     * When using an inline modal
     * and presenting a modal it is possible to
     * quickly dismiss the modal while it is
     * presenting. We need to await any current
     * transition to allow the present to finish
     * before dismissing again.
     */
    if (this.currentTransition !== undefined) {
      await this.currentTransition;
    }

    const enteringAnimation = activeAnimations.get(this) || [];

    this.currentTransition = dismiss(this, data, role, 'modalLeave', iosLeaveAnimation, mdLeaveAnimation, {
      presentingEl: this.presentingElement,
      currentBreakpoint: this.currentBreakpoint || this.initialBreakpoint,
      backdropBreakpoint: this.backdropBreakpoint,
    });

    const dismissed = await this.currentTransition;

    if (dismissed) {
      const { delegate } = this.getDelegate();
      await detachComponent(delegate, this.usersElement);

      writeTask(() => this.el.classList.remove('show-modal'));

      if (this.animation) {
        this.animation.destroy();
      }
      if (this.gesture) {
        this.gesture.destroy();
      }

      enteringAnimation.forEach((ani) => ani.destroy());
    }

    this.currentTransition = undefined;
    this.animation = undefined;
    return dismissed;
  }

  /**
   * Returns a promise that resolves when the modal did dismiss.
   */
  @Method()
  onDidDismiss<T = any>(): Promise<OverlayEventDetail<T>> {
    return eventMethod(this.el, 'ionModalDidDismiss');
  }

  /**
   * Returns a promise that resolves when the modal will dismiss.
   */
  @Method()
  onWillDismiss<T = any>(): Promise<OverlayEventDetail<T>> {
    return eventMethod(this.el, 'ionModalWillDismiss');
  }

  /**
   * Move a sheet style modal to a specific breakpoint. The breakpoint value must
   * be a value defined in your `breakpoints` array.
   */
  @Method()
  async setCurrentBreakpoint(breakpoint: number): Promise<void> {
    if (!this.isSheetModal) {
      printIonWarning('setCurrentBreakpoint is only supported on sheet modals.');
      return;
    }
    if (!this.breakpoints!.includes(breakpoint)) {
      printIonWarning(
        `Attempted to set invalid breakpoint value ${breakpoint}. Please double check that the breakpoint value is part of your defined breakpoints.`
      );
      return;
    }

    const { currentBreakpoint, moveSheetToBreakpoint, canDismiss, breakpoints } = this;

    if (currentBreakpoint === breakpoint) {
      return;
    }

    if (moveSheetToBreakpoint) {
      moveSheetToBreakpoint({
        breakpoint,
        breakpointOffset: 1 - currentBreakpoint!,
        canDismiss: canDismiss !== undefined && canDismiss !== true && breakpoints![0] === 0,
      });
    }
  }

  /**
   * Returns the current breakpoint of a sheet style modal
   */
  @Method()
  async getCurrentBreakpoint(): Promise<number | undefined> {
    return this.currentBreakpoint;
  }

  private moveToNextBreakpoint() {
    const { breakpoints, currentBreakpoint } = this;
    if (breakpoints && currentBreakpoint !== undefined) {
      const allowedBreakpoints = breakpoints.filter(b => b !== 0);
      const currentBreakpointIndex = allowedBreakpoints.indexOf(currentBreakpoint);
      const nextBreakpointIndex = (currentBreakpointIndex + 1) % allowedBreakpoints.length;
      /**
       * Sets the current breakpoint to the next available breakpoint.
       * If the current breakpoint is the last breakpoint, we set the current
       * breakpoint to the first non-zero breakpoint to avoid dismissing the sheet.
       */
      this.setCurrentBreakpoint(allowedBreakpoints[nextBreakpointIndex]);
    }
  }

  private onHandleClick = () => {
    this.moveToNextBreakpoint();
  }

  private onHandleKeyUp = (ev: KeyboardEvent) => {
    if (ev.key === 'Enter') {
      this.moveToNextBreakpoint();
    }
  }

  private onHandleKeyDown = (ev: KeyboardEvent) => {
    if (ev.key === 'Enter') {
      ev.preventDefault();
    }
  }

  private onBackdropTap = () => {
    this.dismiss(undefined, BACKDROP);
  };

  private onDismiss = (ev: UIEvent) => {
    ev.stopPropagation();
    ev.preventDefault();

    this.dismiss();
  };

  private onLifecycle = (modalEvent: CustomEvent) => {
    const el = this.usersElement;
    const name = LIFECYCLE_MAP[modalEvent.type];
    if (el && name) {
      const ev = new CustomEvent(name, {
        bubbles: false,
        cancelable: false,
        detail: modalEvent.detail,
      });
      el.dispatchEvent(ev);
    }
  };

  render() {
    const { handle, isSheetModal, presentingElement, htmlAttributes } = this;

    const showHandle = handle !== false && isSheetModal;
    const mode = getIonMode(this);
    const { modalId } = this;
    const isCardModal = presentingElement !== undefined && mode === 'ios';

    return (
      <Host
        no-router
        aria-modal="true"
        tabindex="-1"
        {...(htmlAttributes as any)}
        style={{
          zIndex: `${20000 + this.overlayIndex}`,
        }}
        class={{
          [mode]: true,
          ['modal-default']: !isCardModal && !isSheetModal,
          [`modal-card`]: isCardModal,
          [`modal-sheet`]: isSheetModal,
          'overlay-hidden': true,
          ...getClassMap(this.cssClass),
        }}
        id={modalId}
        onIonBackdropTap={this.onBackdropTap}
        onIonDismiss={this.onDismiss}
        onIonModalDidPresent={this.onLifecycle}
        onIonModalWillPresent={this.onLifecycle}
        onIonModalWillDismiss={this.onLifecycle}
        onIonModalDidDismiss={this.onLifecycle}
      >
        <ion-backdrop
          ref={(el) => (this.backdropEl = el)}
          visible={this.showBackdrop}
          tappable={this.backdropDismiss}
          part="backdrop"
        />

        {mode === 'ios' && <div class="modal-shadow"></div>}

<<<<<<< HEAD
        <div
          role="dialog"
          class="modal-wrapper ion-overlay-wrapper"
          part="content"
          ref={el => this.wrapperEl = el}
        >
          {showHandle && (
            <button class="modal-handle"
              part="handle"
              aria-label="Activate to adjust the size of the card overlaying the dialog"
              aria-controls={modalId}
              onClick={this.onHandleClick}
              onKeyUp={this.onHandleKeyUp}
              onKeyDown={this.onHandleKeyDown}></button>
            )}
=======
        <div role="dialog" class="modal-wrapper ion-overlay-wrapper" part="content" ref={(el) => (this.wrapperEl = el)}>
          {showHandle && <div class="modal-handle" part="handle"></div>}
>>>>>>> 11732519
          <slot></slot>
        </div>
      </Host>
    );
  }
}

const LIFECYCLE_MAP: any = {
  ionModalDidPresent: 'ionViewDidEnter',
  ionModalWillPresent: 'ionViewWillEnter',
  ionModalWillDismiss: 'ionViewWillLeave',
  ionModalDidDismiss: 'ionViewDidLeave',
};

let modalIds = 0;<|MERGE_RESOLUTION|>--- conflicted
+++ resolved
@@ -816,7 +816,6 @@
 
         {mode === 'ios' && <div class="modal-shadow"></div>}
 
-<<<<<<< HEAD
         <div
           role="dialog"
           class="modal-wrapper ion-overlay-wrapper"
@@ -832,10 +831,6 @@
               onKeyUp={this.onHandleKeyUp}
               onKeyDown={this.onHandleKeyDown}></button>
             )}
-=======
-        <div role="dialog" class="modal-wrapper ion-overlay-wrapper" part="content" ref={(el) => (this.wrapperEl = el)}>
-          {showHandle && <div class="modal-handle" part="handle"></div>}
->>>>>>> 11732519
           <slot></slot>
         </div>
       </Host>
