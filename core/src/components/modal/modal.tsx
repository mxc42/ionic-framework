import type { ComponentInterface, EventEmitter } from '@stencil/core';
import { Component, Element, Event, Host, Method, Prop, State, Watch, h, writeTask } from '@stencil/core';

import { config } from '../../global/config';
import { getIonMode } from '../../global/ionic-global';
import type {
  Animation,
  AnimationBuilder,
  ComponentProps,
  ComponentRef,
  FrameworkDelegate,
  Gesture,
  ModalBreakpointChangeEventDetail,
  ModalHandleBehavior,
  OverlayEventDetail,
  OverlayInterface,
} from '../../interface';
import { findIonContent, printIonContentErrorMsg } from '../../utils/content';
import { CoreDelegate, attachComponent, detachComponent } from '../../utils/framework-delegate';
import { raf, inheritAttributes, hasLazyBuild } from '../../utils/helpers';
import type { Attributes } from '../../utils/helpers';
import { KEYBOARD_DID_OPEN } from '../../utils/keyboard/keyboard';
import { printIonWarning } from '../../utils/logging';
import { Style as StatusBarStyle, StatusBar } from '../../utils/native/status-bar';
import {
  GESTURE,
  BACKDROP,
  activeAnimations,
  dismiss,
  eventMethod,
  prepareOverlay,
  present,
} from '../../utils/overlays';
import { getClassMap } from '../../utils/theme';
import { deepReady } from '../../utils/transition';

import { iosEnterAnimation } from './animations/ios.enter';
import { iosLeaveAnimation } from './animations/ios.leave';
import { mdEnterAnimation } from './animations/md.enter';
import { mdLeaveAnimation } from './animations/md.leave';
import type { MoveSheetToBreakpointOptions } from './gestures/sheet';
import { createSheetGesture } from './gestures/sheet';
import { createSwipeToCloseGesture } from './gestures/swipe-to-close';
import { setCardStatusBarDark, setCardStatusBarDefault } from './utils';

/**
 * @virtualProp {"ios" | "md"} mode - The mode determines which platform styles to use.
 *
 * @slot - Content is placed inside of the `.modal-content` element.
 *
 * @part backdrop - The `ion-backdrop` element.
 * @part content - The wrapper element for the default slot.
 * @part handle - The handle that is displayed at the top of the sheet modal when `handle="true"`.
 */
@Component({
  tag: 'ion-modal',
  styleUrls: {
    ios: 'modal.ios.scss',
    md: 'modal.md.scss',
  },
  shadow: true,
})
export class Modal implements ComponentInterface, OverlayInterface {
  private gesture?: Gesture;
  private modalIndex = modalIds++;
  private modalId?: string;
  private coreDelegate: FrameworkDelegate = CoreDelegate();
  private currentTransition?: Promise<any>;
  private sheetTransition?: Promise<any>;
  private destroyTriggerInteraction?: () => void;
  private isSheetModal = false;
  private currentBreakpoint?: number;
  private wrapperEl?: HTMLElement;
  private backdropEl?: HTMLIonBackdropElement;
  private sortedBreakpoints?: number[];
  private keyboardOpenCallback?: () => void;
  private moveSheetToBreakpoint?: (options: MoveSheetToBreakpointOptions) => Promise<void>;
  private inheritedAttributes: Attributes = {};
  private statusBarStyle?: StatusBarStyle;

  private inline = false;
  private workingDelegate?: FrameworkDelegate;

  // Reference to the user's provided modal content
  private usersElement?: HTMLElement;

  // Whether or not modal is being dismissed via gesture
  private gestureAnimationDismissing = false;

  lastFocus?: HTMLElement;
  animation?: Animation;

  @State() presented = false;

  @Element() el!: HTMLIonModalElement;

  /** @internal */
  @Prop() hasController = false;

  /** @internal */
  @Prop() overlayIndex!: number;

  /** @internal */
  @Prop() delegate?: FrameworkDelegate;

  /**
   * If `true`, the keyboard will be automatically dismissed when the overlay is presented.
   */
  @Prop() keyboardClose = true;

  /**
   * Animation to use when the modal is presented.
   */
  @Prop() enterAnimation?: AnimationBuilder;

  /**
   * Animation to use when the modal is dismissed.
   */
  @Prop() leaveAnimation?: AnimationBuilder;

  /**
   * The breakpoints to use when creating a sheet modal. Each value in the
   * array must be a decimal between 0 and 1 where 0 indicates the modal is fully
   * closed and 1 indicates the modal is fully open. Values are relative
   * to the height of the modal, not the height of the screen. One of the values in this
   * array must be the value of the `initialBreakpoint` property.
   * For example: [0, .25, .5, 1]
   */
  @Prop() breakpoints?: number[];

  /**
   * A decimal value between 0 and 1 that indicates the
   * initial point the modal will open at when creating a
   * sheet modal. This value must also be listed in the
   * `breakpoints` array.
   */
  @Prop() initialBreakpoint?: number;

  /**
   * A decimal value between 0 and 1 that indicates the
   * point after which the backdrop will begin to fade in
   * when using a sheet modal. Prior to this point, the
   * backdrop will be hidden and the content underneath
   * the sheet can be interacted with. This value is exclusive
   * meaning the backdrop will become active after the value
   * specified.
   */
  @Prop() backdropBreakpoint = 0;

  /**
   * The horizontal line that displays at the top of a sheet modal. It is `true` by default when
   * setting the `breakpoints` and `initialBreakpoint` properties.
   */
  @Prop() handle?: boolean;

  /**
   * The interaction behavior for the sheet modal when the handle is pressed.
   *
   * Defaults to `"none"`, which  means the modal will not change size or position when the handle is pressed.
   * Set to `"cycle"` to let the modal cycle between available breakpoints when pressed.
   *
   * Handle behavior is unavailable when the `handle` property is set to `false` or
   * when the `breakpoints` property is not set (using a fullscreen or card modal).
   */
  @Prop() handleBehavior?: ModalHandleBehavior = 'none';

  /**
   * The component to display inside of the modal.
   * @internal
   */
  @Prop() component?: ComponentRef;

  /**
   * The data to pass to the modal component.
   * @internal
   */
  @Prop() componentProps?: ComponentProps;

  /**
   * Additional classes to apply for custom CSS. If multiple classes are
   * provided they should be separated by spaces.
   * @internal
   */
  @Prop() cssClass?: string | string[];

  /**
   * If `true`, the modal will be dismissed when the backdrop is clicked.
   */
  @Prop() backdropDismiss = true;

  /**
   * If `true`, a backdrop will be displayed behind the modal.
   * This property controls whether or not the backdrop
   * darkens the screen when the modal is presented.
   * It does not control whether or not the backdrop
   * is active or present in the DOM.
   */
  @Prop() showBackdrop = true;

  /**
   * If `true`, the modal will animate.
   */
  @Prop() animated = true;

  /**
   * The element that presented the modal. This is used for card presentation effects
   * and for stacking multiple modals on top of each other. Only applies in iOS mode.
   */
  @Prop() presentingElement?: HTMLElement;

  /**
   * Additional attributes to pass to the modal.
   */
  @Prop() htmlAttributes?: { [key: string]: any };

  /**
   * If `true`, the modal will open. If `false`, the modal will close.
   * Use this if you need finer grained control over presentation, otherwise
   * just use the modalController or the `trigger` property.
   * Note: `isOpen` will not automatically be set back to `false` when
   * the modal dismisses. You will need to do that in your code.
   */
  @Prop() isOpen = false;
  @Watch('isOpen')
  onIsOpenChange(newValue: boolean, oldValue: boolean) {
    if (newValue === true && oldValue === false) {
      this.present();
    } else if (newValue === false && oldValue === true) {
      this.dismiss();
    }
  }

  /**
   * An ID corresponding to the trigger element that
   * causes the modal to open when clicked.
   */
  @Prop() trigger: string | undefined;
  @Watch('trigger')
  onTriggerChange() {
    this.configureTriggerInteraction();
  }

  /**
   * If `true`, the component passed into `ion-modal` will
   * automatically be mounted when the modal is created. The
   * component will remain mounted even when the modal is dismissed.
   * However, the component will be destroyed when the modal is
   * destroyed. This property is not reactive and should only be
   * used when initially creating a modal.
   *
   * Note: This feature only applies to inline modals in JavaScript
   * frameworks such as Angular, React, and Vue.
   */
  @Prop() keepContentsMounted = false;

  /**
   * Determines whether or not a modal can dismiss
   * when calling the `dismiss` method.
   *
   * If the value is `true` or the value's function returns `true`, the modal will close when trying to dismiss.
   * If the value is `false` or the value's function returns `false`, the modal will not close when trying to dismiss.
   */
<<<<<<< HEAD
  @Prop() canDismiss: boolean | (() => Promise<boolean>) = true;
=======
  @Prop() canDismiss?: undefined | boolean | ((data?: any, role?: string) => Promise<boolean>);
>>>>>>> aedf306d

  /**
   * Emitted after the modal has presented.
   */
  @Event({ eventName: 'ionModalDidPresent' }) didPresent!: EventEmitter<void>;

  /**
   * Emitted before the modal has presented.
   */
  @Event({ eventName: 'ionModalWillPresent' }) willPresent!: EventEmitter<void>;

  /**
   * Emitted before the modal has dismissed.
   */
  @Event({ eventName: 'ionModalWillDismiss' }) willDismiss!: EventEmitter<OverlayEventDetail>;

  /**
   * Emitted after the modal has dismissed.
   */
  @Event({ eventName: 'ionModalDidDismiss' }) didDismiss!: EventEmitter<OverlayEventDetail>;

  /**
   * Emitted after the modal breakpoint has changed.
   */
  @Event() ionBreakpointDidChange!: EventEmitter<ModalBreakpointChangeEventDetail>;

  /**
   * Emitted after the modal has presented.
   * Shorthand for ionModalWillDismiss.
   */
  @Event({ eventName: 'didPresent' }) didPresentShorthand!: EventEmitter<void>;

  /**
   * Emitted before the modal has presented.
   * Shorthand for ionModalWillPresent.
   */
  @Event({ eventName: 'willPresent' }) willPresentShorthand!: EventEmitter<void>;

  /**
   * Emitted before the modal has dismissed.
   * Shorthand for ionModalWillDismiss.
   */
  @Event({ eventName: 'willDismiss' }) willDismissShorthand!: EventEmitter<OverlayEventDetail>;

  /**
   * Emitted after the modal has dismissed.
   * Shorthand for ionModalDidDismiss.
   */
  @Event({ eventName: 'didDismiss' }) didDismissShorthand!: EventEmitter<OverlayEventDetail>;

  breakpointsChanged(breakpoints: number[] | undefined) {
    if (breakpoints !== undefined) {
      this.sortedBreakpoints = breakpoints.sort((a, b) => a - b);
    }
  }

  connectedCallback() {
    const { configureTriggerInteraction, el } = this;
    prepareOverlay(el);
    configureTriggerInteraction();
  }

  disconnectedCallback() {
    const { destroyTriggerInteraction } = this;

    if (destroyTriggerInteraction) {
      destroyTriggerInteraction();
    }
  }

  componentWillLoad() {
    const { breakpoints, initialBreakpoint, el } = this;

    this.inheritedAttributes = inheritAttributes(el, ['aria-label', 'role']);

    /**
     * If user has custom ID set then we should
     * not assign the default incrementing ID.
     */
    this.modalId = this.el.hasAttribute('id') ? this.el.getAttribute('id')! : `ion-modal-${this.modalIndex}`;
    const isSheetModal = (this.isSheetModal = breakpoints !== undefined && initialBreakpoint !== undefined);

    if (isSheetModal) {
      this.currentBreakpoint = this.initialBreakpoint;
    }

    if (breakpoints !== undefined && initialBreakpoint !== undefined && !breakpoints.includes(initialBreakpoint)) {
      printIonWarning('Your breakpoints array must include the initialBreakpoint value.');
    }
  }

  componentDidLoad() {
    /**
     * If modal was rendered with isOpen="true"
     * then we should open modal immediately.
     */
    if (this.isOpen === true) {
      raf(() => this.present());
    }
    this.breakpointsChanged(this.breakpoints);
  }

  private configureTriggerInteraction = () => {
    const { trigger, el, destroyTriggerInteraction } = this;

    if (destroyTriggerInteraction) {
      destroyTriggerInteraction();
    }

    const triggerEl = trigger !== undefined ? document.getElementById(trigger) : null;
    if (!triggerEl) {
      return;
    }

    const configureTriggerInteraction = (trigEl: HTMLElement, modalEl: HTMLIonModalElement) => {
      const openModal = () => {
        modalEl.present();
      };
      trigEl.addEventListener('click', openModal);

      return () => {
        trigEl.removeEventListener('click', openModal);
      };
    };

    this.destroyTriggerInteraction = configureTriggerInteraction(triggerEl, el);
  };

  /**
   * Determines whether or not an overlay
   * is being used inline or via a controller/JS
   * and returns the correct delegate.
   * By default, subsequent calls to getDelegate
   * will use a cached version of the delegate.
   * This is useful for calling dismiss after
   * present so that the correct delegate is given.
   */
  private getDelegate(force = false) {
    if (this.workingDelegate && !force) {
      return {
        delegate: this.workingDelegate,
        inline: this.inline,
      };
    }

    /**
     * If using overlay inline
     * we potentially need to use the coreDelegate
     * so that this works in vanilla JS apps.
     * If a developer has presented this component
     * via a controller, then we can assume
     * the component is already in the
     * correct place.
     */
    const parentEl = this.el.parentNode as HTMLElement | null;
    const inline = (this.inline = parentEl !== null && !this.hasController);
    const delegate = (this.workingDelegate = inline ? this.delegate || this.coreDelegate : this.delegate);

    return { inline, delegate };
  }

  /**
   * Determines whether or not the
   * modal is allowed to dismiss based
   * on the state of the canDismiss prop.
   */
  private async checkCanDismiss(data?: any, role?: string) {
    const { canDismiss } = this;

    if (typeof canDismiss === 'function') {
      return canDismiss(data, role);
    }

    return canDismiss;
  }

  /**
   * Present the modal overlay after it has been created.
   */
  @Method()
  async present(): Promise<void> {
    if (this.presented) {
      return;
    }

    const { presentingElement, el } = this;

    /**
     * When using an inline modal
     * and dismissing a modal it is possible to
     * quickly present the modal while it is
     * dismissing. We need to await any current
     * transition to allow the dismiss to finish
     * before presenting again.
     */
    if (this.currentTransition !== undefined) {
      await this.currentTransition;
    }

    /**
     * If the modal is presented multiple times (inline modals), we
     * need to reset the current breakpoint to the initial breakpoint.
     */
    this.currentBreakpoint = this.initialBreakpoint;

    const data = {
      ...this.componentProps,
      modal: this.el,
    };

    const { inline, delegate } = this.getDelegate(true);
    this.usersElement = await attachComponent(delegate, el, this.component, ['ion-page'], data, inline);
    hasLazyBuild(el) && (await deepReady(this.usersElement));

    writeTask(() => this.el.classList.add('show-modal'));

<<<<<<< HEAD
    this.currentTransition = present(this, 'modalEnter', iosEnterAnimation, mdEnterAnimation, {
      presentingEl: presentingElement,
=======
    this.currentTransition = present<ModalPresentOptions>(this, 'modalEnter', iosEnterAnimation, mdEnterAnimation, {
      presentingEl: this.presentingElement,
>>>>>>> aedf306d
      currentBreakpoint: this.initialBreakpoint,
      backdropBreakpoint: this.backdropBreakpoint,
    });

    const hasCardModal = presentingElement !== undefined;

    /**
     * We need to change the status bar at the
     * start of the animation so that it completes
     * by the time the card animation is done.
     */
    if (hasCardModal && getIonMode(this) === 'ios') {
      // Cache the original status bar color before the modal is presented
      this.statusBarStyle = await StatusBar.getStyle();
      setCardStatusBarDark();
    }

    await this.currentTransition;

    if (this.isSheetModal) {
      this.initSheetGesture();
    } else if (hasCardModal) {
      await this.initSwipeToClose();
    }

    /* tslint:disable-next-line */
    if (typeof window !== 'undefined') {
      this.keyboardOpenCallback = () => {
        if (this.gesture) {
          /**
           * When the native keyboard is opened and the webview
           * is resized, the gesture implementation will become unresponsive
           * and enter a free-scroll mode.
           *
           * When the keyboard is opened, we disable the gesture for
           * a single frame and re-enable once the contents have repositioned
           * from the keyboard placement.
           */
          this.gesture.enable(false);
          raf(() => {
            if (this.gesture) {
              this.gesture.enable(true);
            }
          });
        }
      };
      window.addEventListener(KEYBOARD_DID_OPEN, this.keyboardOpenCallback);
    }

    this.currentTransition = undefined;
  }

  private initSwipeToClose() {
    if (getIonMode(this) !== 'ios') {
      return;
    }

    const { el } = this;

    // All of the elements needed for the swipe gesture
    // should be in the DOM and referenced by now, except
    // for the presenting el
    const animationBuilder = this.leaveAnimation || config.get('modalLeave', iosLeaveAnimation);
    const ani = (this.animation = animationBuilder(el, { presentingEl: this.presentingElement }));

    const contentEl = findIonContent(el);
    if (!contentEl) {
      printIonContentErrorMsg(el);
      return;
    }

    const statusBarStyle = this.statusBarStyle ?? StatusBarStyle.Default;

    this.gesture = createSwipeToCloseGesture(el, ani, statusBarStyle, () => {
      /**
       * While the gesture animation is finishing
       * it is possible for a user to tap the backdrop.
       * This would result in the dismiss animation
       * being played again. Typically this is avoided
       * by setting `presented = false` on the overlay
       * component; however, we cannot do that here as
       * that would prevent the element from being
       * removed from the DOM.
       */
      this.gestureAnimationDismissing = true;
      this.animation!.onFinish(async () => {
        await this.dismiss(undefined, GESTURE);
        this.gestureAnimationDismissing = false;
      });
    });
    this.gesture.enable(true);
  }

  private initSheetGesture() {
    const { wrapperEl, initialBreakpoint, backdropBreakpoint } = this;

    if (!wrapperEl || initialBreakpoint === undefined) {
      return;
    }

    const animationBuilder = this.enterAnimation || config.get('modalEnter', iosEnterAnimation);
    const ani: Animation = (this.animation = animationBuilder(this.el, {
      presentingEl: this.presentingElement,
      currentBreakpoint: initialBreakpoint,
      backdropBreakpoint,
    }));

    ani.progressStart(true, 1);

    const { gesture, moveSheetToBreakpoint } = createSheetGesture(
      this.el,
      this.backdropEl!,
      wrapperEl,
      initialBreakpoint,
      backdropBreakpoint,
      ani,
      this.sortedBreakpoints,
      () => this.currentBreakpoint ?? 0,
      () => this.sheetOnDismiss(),
      (breakpoint: number) => {
        if (this.currentBreakpoint !== breakpoint) {
          this.currentBreakpoint = breakpoint;
          this.ionBreakpointDidChange.emit({ breakpoint });
        }
      }
    );

    this.gesture = gesture;
    this.moveSheetToBreakpoint = moveSheetToBreakpoint;

    this.gesture.enable(true);
  }

  private sheetOnDismiss() {
    /**
     * While the gesture animation is finishing
     * it is possible for a user to tap the backdrop.
     * This would result in the dismiss animation
     * being played again. Typically this is avoided
     * by setting `presented = false` on the overlay
     * component; however, we cannot do that here as
     * that would prevent the element from being
     * removed from the DOM.
     */
    this.gestureAnimationDismissing = true;
    this.animation!.onFinish(async () => {
      this.currentBreakpoint = 0;
      this.ionBreakpointDidChange.emit({ breakpoint: this.currentBreakpoint });
      await this.dismiss(undefined, GESTURE);
      this.gestureAnimationDismissing = false;
    });
  }

  /**
   * Dismiss the modal overlay after it has been presented.
   *
   * @param data Any data to emit in the dismiss events.
   * @param role The role of the element that is dismissing the modal. For example, 'cancel' or 'backdrop'.
   */
  @Method()
  async dismiss(data?: any, role?: string): Promise<boolean> {
    if (this.gestureAnimationDismissing && role !== GESTURE) {
      return false;
    }

    /**
     * If a canDismiss handler is responsible
     * for calling the dismiss method, we should
     * not run the canDismiss check again.
     */
    if (role !== 'handler' && !(await this.checkCanDismiss(data, role))) {
      return false;
    }

    const { presentingElement } = this;

    /**
     * We need to start the status bar change
     * before the animation so that the change
     * finishes when the dismiss animation does.
     */
    const hasCardModal = presentingElement !== undefined;
    if (hasCardModal && getIonMode(this) === 'ios') {
      setCardStatusBarDefault(this.statusBarStyle);
    }

    /* tslint:disable-next-line */
    if (typeof window !== 'undefined' && this.keyboardOpenCallback) {
      window.removeEventListener(KEYBOARD_DID_OPEN, this.keyboardOpenCallback);
    }

    /**
     * When using an inline modal
     * and presenting a modal it is possible to
     * quickly dismiss the modal while it is
     * presenting. We need to await any current
     * transition to allow the present to finish
     * before dismissing again.
     */
    if (this.currentTransition !== undefined) {
      await this.currentTransition;
    }

    const enteringAnimation = activeAnimations.get(this) || [];

<<<<<<< HEAD
    this.currentTransition = dismiss(this, data, role, 'modalLeave', iosLeaveAnimation, mdLeaveAnimation, {
      presentingEl: presentingElement,
      currentBreakpoint: this.currentBreakpoint ?? this.initialBreakpoint,
      backdropBreakpoint: this.backdropBreakpoint,
    });
=======
    this.currentTransition = dismiss<ModalDismissOptions>(
      this,
      data,
      role,
      'modalLeave',
      iosLeaveAnimation,
      mdLeaveAnimation,
      {
        presentingEl: this.presentingElement,
        currentBreakpoint: this.currentBreakpoint ?? this.initialBreakpoint,
        backdropBreakpoint: this.backdropBreakpoint,
      }
    );
>>>>>>> aedf306d

    const dismissed = await this.currentTransition;

    if (dismissed) {
      const { delegate } = this.getDelegate();
      await detachComponent(delegate, this.usersElement);

      writeTask(() => this.el.classList.remove('show-modal'));

      if (this.animation) {
        this.animation.destroy();
      }
      if (this.gesture) {
        this.gesture.destroy();
      }

      enteringAnimation.forEach((ani) => ani.destroy());
    }
    this.currentBreakpoint = undefined;
    this.currentTransition = undefined;
    this.animation = undefined;
    return dismissed;
  }

  /**
   * Returns a promise that resolves when the modal did dismiss.
   */
  @Method()
  onDidDismiss<T = any>(): Promise<OverlayEventDetail<T>> {
    return eventMethod(this.el, 'ionModalDidDismiss');
  }

  /**
   * Returns a promise that resolves when the modal will dismiss.
   */
  @Method()
  onWillDismiss<T = any>(): Promise<OverlayEventDetail<T>> {
    return eventMethod(this.el, 'ionModalWillDismiss');
  }

  /**
   * Move a sheet style modal to a specific breakpoint. The breakpoint value must
   * be a value defined in your `breakpoints` array.
   */
  @Method()
  async setCurrentBreakpoint(breakpoint: number): Promise<void> {
    if (!this.isSheetModal) {
      printIonWarning('setCurrentBreakpoint is only supported on sheet modals.');
      return;
    }
    if (!this.breakpoints!.includes(breakpoint)) {
      printIonWarning(
        `Attempted to set invalid breakpoint value ${breakpoint}. Please double check that the breakpoint value is part of your defined breakpoints.`
      );
      return;
    }

    const { currentBreakpoint, moveSheetToBreakpoint, canDismiss, breakpoints } = this;

    if (currentBreakpoint === breakpoint) {
      return;
    }

    if (moveSheetToBreakpoint) {
      this.sheetTransition = moveSheetToBreakpoint({
        breakpoint,
        breakpointOffset: 1 - currentBreakpoint!,
        canDismiss: canDismiss !== undefined && canDismiss !== true && breakpoints![0] === 0,
      });
      await this.sheetTransition;
      this.sheetTransition = undefined;
    }
  }

  /**
   * Returns the current breakpoint of a sheet style modal
   */
  @Method()
  async getCurrentBreakpoint(): Promise<number | undefined> {
    return this.currentBreakpoint;
  }

  private async moveToNextBreakpoint() {
    const { breakpoints, currentBreakpoint } = this;

    if (!breakpoints || currentBreakpoint == null) {
      /**
       * If the modal does not have breakpoints and/or the current
       * breakpoint is not set, we can't move to the next breakpoint.
       */
      return false;
    }

    const allowedBreakpoints = breakpoints.filter((b) => b !== 0);
    const currentBreakpointIndex = allowedBreakpoints.indexOf(currentBreakpoint);
    const nextBreakpointIndex = (currentBreakpointIndex + 1) % allowedBreakpoints.length;
    const nextBreakpoint = allowedBreakpoints[nextBreakpointIndex];

    /**
     * Sets the current breakpoint to the next available breakpoint.
     * If the current breakpoint is the last breakpoint, we set the current
     * breakpoint to the first non-zero breakpoint to avoid dismissing the sheet.
     */
    await this.setCurrentBreakpoint(nextBreakpoint);
    return true;
  }

  private onHandleClick = () => {
    const { sheetTransition, handleBehavior } = this;
    if (handleBehavior !== 'cycle' || sheetTransition !== undefined) {
      /**
       * The sheet modal should not advance to the next breakpoint
       * if the handle behavior is not `cycle` or if the handle
       * is clicked while the sheet is moving to a breakpoint.
       */
      return;
    }
    this.moveToNextBreakpoint();
  };

  private onBackdropTap = () => {
    const { sheetTransition } = this;
    if (sheetTransition !== undefined) {
      /**
       * When the handle is double clicked at the largest breakpoint,
       * it will start to move to the first breakpoint. While transitioning,
       * the backdrop will often receive the second click. We prevent the
       * backdrop from dismissing the modal while moving between breakpoints.
       */
      return;
    }
    this.dismiss(undefined, BACKDROP);
  };

  private onLifecycle = (modalEvent: CustomEvent) => {
    const el = this.usersElement;
    const name = LIFECYCLE_MAP[modalEvent.type];
    if (el && name) {
      const ev = new CustomEvent(name, {
        bubbles: false,
        cancelable: false,
        detail: modalEvent.detail,
      });
      el.dispatchEvent(ev);
    }
  };

  render() {
    const { handle, isSheetModal, presentingElement, htmlAttributes, handleBehavior, inheritedAttributes } = this;

    const showHandle = handle !== false && isSheetModal;
    const mode = getIonMode(this);
    const { modalId } = this;
    const isCardModal = presentingElement !== undefined && mode === 'ios';
    const isHandleCycle = handleBehavior === 'cycle';

    return (
      <Host
        no-router
        tabindex="-1"
        {...(htmlAttributes as any)}
        style={{
          zIndex: `${20000 + this.overlayIndex}`,
        }}
        class={{
          [mode]: true,
          ['modal-default']: !isCardModal && !isSheetModal,
          [`modal-card`]: isCardModal,
          [`modal-sheet`]: isSheetModal,
          'overlay-hidden': true,
          ...getClassMap(this.cssClass),
        }}
        id={modalId}
        onIonBackdropTap={this.onBackdropTap}
        onIonModalDidPresent={this.onLifecycle}
        onIonModalWillPresent={this.onLifecycle}
        onIonModalWillDismiss={this.onLifecycle}
        onIonModalDidDismiss={this.onLifecycle}
      >
        <ion-backdrop
          ref={(el) => (this.backdropEl = el)}
          visible={this.showBackdrop}
          tappable={this.backdropDismiss}
          part="backdrop"
        />

        {mode === 'ios' && <div class="modal-shadow"></div>}

        <div
          /*
            role and aria-modal must be used on the
            same element. They must also be set inside the
            shadow DOM otherwise ion-button will not be highlighted
            when using VoiceOver: https://bugs.webkit.org/show_bug.cgi?id=247134
          */
          role="dialog"
          {...inheritedAttributes}
          aria-modal="true"
          class="modal-wrapper ion-overlay-wrapper"
          part="content"
          ref={(el) => (this.wrapperEl = el)}
        >
          {showHandle && (
            <button
              class="modal-handle"
              // Prevents the handle from receiving keyboard focus when it does not cycle
              tabIndex={!isHandleCycle ? -1 : 0}
              aria-label="Activate to adjust the size of the dialog overlaying the screen"
              onClick={isHandleCycle ? this.onHandleClick : undefined}
              part="handle"
            ></button>
          )}
          <slot></slot>
        </div>
      </Host>
    );
  }
}

const LIFECYCLE_MAP: any = {
  ionModalDidPresent: 'ionViewDidEnter',
  ionModalWillPresent: 'ionViewWillEnter',
  ionModalWillDismiss: 'ionViewWillLeave',
  ionModalDidDismiss: 'ionViewDidLeave',
};

let modalIds = 0;

interface ModalOverlayOptions {
  /**
   * The element that presented the modal.
   */
  presentingEl?: HTMLElement;
  /**
   * The current breakpoint of the sheet modal.
   */
  currentBreakpoint?: number;
  /**
   * The point after which the backdrop will being
   * to fade in when using a sheet modal.
   */
  backdropBreakpoint: number;
}

type ModalPresentOptions = ModalOverlayOptions;
type ModalDismissOptions = ModalOverlayOptions;<|MERGE_RESOLUTION|>--- conflicted
+++ resolved
@@ -260,11 +260,7 @@
    * If the value is `true` or the value's function returns `true`, the modal will close when trying to dismiss.
    * If the value is `false` or the value's function returns `false`, the modal will not close when trying to dismiss.
    */
-<<<<<<< HEAD
-  @Prop() canDismiss: boolean | (() => Promise<boolean>) = true;
-=======
-  @Prop() canDismiss?: undefined | boolean | ((data?: any, role?: string) => Promise<boolean>);
->>>>>>> aedf306d
+  @Prop() canDismiss: boolean | ((data?: any, role?: string) => Promise<boolean>) = true;
 
   /**
    * Emitted after the modal has presented.
@@ -481,13 +477,8 @@
 
     writeTask(() => this.el.classList.add('show-modal'));
 
-<<<<<<< HEAD
-    this.currentTransition = present(this, 'modalEnter', iosEnterAnimation, mdEnterAnimation, {
+    this.currentTransition = present<ModalPresentOptions>(this, 'modalEnter', iosEnterAnimation, mdEnterAnimation, {
       presentingEl: presentingElement,
-=======
-    this.currentTransition = present<ModalPresentOptions>(this, 'modalEnter', iosEnterAnimation, mdEnterAnimation, {
-      presentingEl: this.presentingElement,
->>>>>>> aedf306d
       currentBreakpoint: this.initialBreakpoint,
       backdropBreakpoint: this.backdropBreakpoint,
     });
@@ -693,13 +684,6 @@
 
     const enteringAnimation = activeAnimations.get(this) || [];
 
-<<<<<<< HEAD
-    this.currentTransition = dismiss(this, data, role, 'modalLeave', iosLeaveAnimation, mdLeaveAnimation, {
-      presentingEl: presentingElement,
-      currentBreakpoint: this.currentBreakpoint ?? this.initialBreakpoint,
-      backdropBreakpoint: this.backdropBreakpoint,
-    });
-=======
     this.currentTransition = dismiss<ModalDismissOptions>(
       this,
       data,
@@ -708,12 +692,11 @@
       iosLeaveAnimation,
       mdLeaveAnimation,
       {
-        presentingEl: this.presentingElement,
+        presentingEl: presentingElement,
         currentBreakpoint: this.currentBreakpoint ?? this.initialBreakpoint,
         backdropBreakpoint: this.backdropBreakpoint,
       }
     );
->>>>>>> aedf306d
 
     const dismissed = await this.currentTransition;
 
