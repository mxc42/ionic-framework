--- conflicted
+++ resolved
@@ -19,12 +19,8 @@
       height: 310,
     });
 
-<<<<<<< HEAD
-    expect(await page.screenshot()).toMatchSnapshot(`fab-translucent-${page.getSnapshotSettings()}.png`);
+    expect(await page.screenshot({ animations: 'disabled' })).toMatchSnapshot(
+      `fab-translucent-${page.getSnapshotSettings()}.png`
+    );
   });
-=======
-  expect(await page.screenshot({ animations: 'disabled' })).toMatchSnapshot(
-    `fab-translucent-${page.getSnapshotSettings()}.png`
-  );
->>>>>>> 1a5ee2f3
 });