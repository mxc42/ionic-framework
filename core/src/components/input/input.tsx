--- conflicted
+++ resolved
@@ -555,11 +555,7 @@
   }
 
   private renderInput() {
-<<<<<<< HEAD
-    const { labelPlacement } = this;
-=======
-    const { disabled, readonly, inputId } = this;
->>>>>>> aa7edaeb
+    const { disabled, readonly, inputId, labelPlacement } = this;
     const mode = getIonMode(this);
     const value = this.getValue();
 
@@ -572,18 +568,13 @@
           'has-focus': this.hasFocus,
         })}
       >
-<<<<<<< HEAD
         <div
           class={{
             'input-wrapper': true,
             [`label-placement-${labelPlacement}`]: true,
           }}
         >
-          <label htmlFor={this.inputId}>{this.label}</label>
-=======
-        <div class="input-wrapper">
           <label htmlFor={inputId}>{this.label}</label>
->>>>>>> aa7edaeb
           <input
             class="native-input"
             ref={(input) => (this.nativeInput = input)}
