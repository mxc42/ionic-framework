import type { ComponentInterface, EventEmitter } from '@stencil/core';
import { Build, Component, Element, Event, Host, Method, Prop, State, Watch, h } from '@stencil/core';
import { createLegacyFormController } from '@utils/forms';
import type { LegacyFormController } from '@utils/forms';
import { printIonWarning } from '@utils/logging';

import { getIonMode } from '../../global/ionic-global';
import type {
  AutocompleteTypes,
  Color,
  InputChangeEventDetail,
  InputInputEventDetail,
  StyleEventDetail,
  TextFieldTypes,
} from '../../interface';
import type { Attributes } from '../../utils/helpers';
import { inheritAriaAttributes, debounceEvent, findItemLabel, inheritAttributes } from '../../utils/helpers';
import { createColorClasses } from '../../utils/theme';

import { getCounterText } from './input.utils';

/**
 * @virtualProp {"ios" | "md"} mode - The mode determines which platform styles to use.
 */
@Component({
  tag: 'ion-input',
  styleUrls: {
    ios: 'input.ios.scss',
    md: 'input.md.scss',
  },
  scoped: true,
})
export class Input implements ComponentInterface {
  private nativeInput?: HTMLInputElement;
  private inputId = `ion-input-${inputIds++}`;
  private inheritedAttributes: Attributes = {};
  private isComposing = false;

  private legacyFormController!: LegacyFormController;

  // This flag ensures we log the deprecation warning at most once.
  private hasLoggedDeprecationWarning = false;

  /**
   * `true` if the input was cleared as a result of the user typing
   * with `clearOnEdit` enabled.
   *
   * Resets when the input loses focus.
   */
  private didInputClearOnEdit = false;
  /**
   * The value of the input when the input is focused.
   */
  private focusedValue?: string | number | null;

  @State() hasFocus = false;

  @Element() el!: HTMLIonInputElement;

  /**
   * The color to use from your application's color palette.
   * Default options are: `"primary"`, `"secondary"`, `"tertiary"`, `"success"`, `"warning"`, `"danger"`, `"light"`, `"medium"`, and `"dark"`.
   * For more information on colors, see [theming](/docs/theming/basics).
   */
  @Prop({ reflect: true }) color?: Color;

  /**
   * This attribute is ignored.
   * @deprecated
   */
  @Prop() accept?: string;

  /**
   * Indicates whether and how the text value should be automatically capitalized as it is entered/edited by the user.
   * Available options: `"off"`, `"none"`, `"on"`, `"sentences"`, `"words"`, `"characters"`.
   */
  @Prop() autocapitalize = 'off';

  /**
   * Indicates whether the value of the control can be automatically completed by the browser.
   */
  @Prop() autocomplete: AutocompleteTypes = 'off';

  /**
   * Whether auto correction should be enabled when the user is entering/editing the text value.
   */
  @Prop() autocorrect: 'on' | 'off' = 'off';

  /**
   * This Boolean attribute lets you specify that a form control should have input focus when the page loads.
   */
  @Prop() autofocus = false;

  /**
   * If `true`, a clear icon will appear in the input when there is a value. Clicking it clears the input.
   */
  @Prop() clearInput = false;

  /**
   * If `true`, the value will be cleared after focus upon edit. Defaults to `true` when `type` is `"password"`, `false` for all other types.
   */
  @Prop() clearOnEdit?: boolean;

  /**
   * If `true`, a character counter will display the ratio of characters used and the total character limit. Developers must also set the `maxlength` property for the counter to be calculated correctly.
   */
  @Prop() counter = false;

  /**
   * A callback used to format the counter text.
   * By default the counter text is set to "itemLength / maxLength".
   */
  @Prop() counterFormatter?: (inputLength: number, maxLength: number) => string;

  /**
   * Set the amount of time, in milliseconds, to wait to trigger the `ionInput` event after each keystroke.
   */
  @Prop() debounce = 0;

  @Watch('debounce')
  protected debounceChanged() {
    this.ionInput = debounceEvent(this.ionInput, this.debounce);
  }

  /**
   * If `true`, the user cannot interact with the input.
   */
  @Prop() disabled = false;

  @Watch('disabled')
  protected disabledChanged() {
    this.emitStyle();
  }

  /**
   * A hint to the browser for which enter key to display.
   * Possible values: `"enter"`, `"done"`, `"go"`, `"next"`,
   * `"previous"`, `"search"`, and `"send"`.
   */
  @Prop() enterkeyhint?: 'enter' | 'done' | 'go' | 'next' | 'previous' | 'search' | 'send';

  /**
   * Text that is placed under the input and displayed when an error is detected.
   */
  @Prop() errorText?: string;

  /**
   * The fill for the item. If `'solid'` the item will have a background. If
   * `'outline'` the item will be transparent with a border. Only available in `md` mode.
   */
  @Prop() fill?: 'outline' | 'solid';

  /**
   * A hint to the browser for which keyboard to display.
   * Possible values: `"none"`, `"text"`, `"tel"`, `"url"`,
   * `"email"`, `"numeric"`, `"decimal"`, and `"search"`.
   */
  @Prop() inputmode?: 'none' | 'text' | 'tel' | 'url' | 'email' | 'numeric' | 'decimal' | 'search';

  /**
   * Text that is placed under the input and displayed when no error is detected.
   */
  @Prop() helperText?: string;

  /**
   * The visible label associated with the input.
   */
  @Prop() label?: string;

  /**
   * Where to place the label relative to the input.
   * `'start'`: The label will appear to the left of the input in LTR and to the right in RTL.
   * `'end'`: The label will appear to the right of the input in LTR and to the left in RTL.
   * `'floating'`: The label will appear smaller and above the input when the input is focused or it has a value. Otherwise it will appear on top of the input.
   * `'stacked'`: The label will appear smaller and above the input regardless even when the input is blurred or has no value.
   * `'fixed'`: The label has the same behavior as `'start'` except it also has a fixed width. Long text will be truncated with ellipses ("...").
   */
  @Prop() labelPlacement: 'start' | 'end' | 'floating' | 'stacked' | 'fixed' = 'start';

  /**
   * The maximum value, which must not be less than its minimum (min attribute) value.
   */
  @Prop() max?: string | number;

  /**
   * If the value of the type attribute is `text`, `email`, `search`, `password`, `tel`, or `url`, this attribute specifies the maximum number of characters that the user can enter.
   */
  @Prop() maxlength?: number;

  /**
   * The minimum value, which must not be greater than its maximum (max attribute) value.
   */
  @Prop() min?: string | number;

  /**
   * If the value of the type attribute is `text`, `email`, `search`, `password`, `tel`, or `url`, this attribute specifies the minimum number of characters that the user can enter.
   */
  @Prop() minlength?: number;

  /**
   * If `true`, the user can enter more than one value. This attribute applies when the type attribute is set to `"email"`, otherwise it is ignored.
   */
  @Prop() multiple?: boolean;

  /**
   * The name of the control, which is submitted with the form data.
   */
  @Prop() name: string = this.inputId;

  /**
   * A regular expression that the value is checked against. The pattern must match the entire value, not just some subset. Use the title attribute to describe the pattern to help the user. This attribute applies when the value of the type attribute is `"text"`, `"search"`, `"tel"`, `"url"`, `"email"`, `"date"`, or `"password"`, otherwise it is ignored. When the type attribute is `"date"`, `pattern` will only be used in browsers that do not support the `"date"` input type natively. See https://developer.mozilla.org/en-US/docs/Web/HTML/Element/input/date for more information.
   */
  @Prop() pattern?: string;

  /**
   * Instructional text that shows before the input has a value.
   * This property applies only when the `type` property is set to `"email"`,
   * `"number"`, `"password"`, `"search"`, `"tel"`, `"text"`, or `"url"`, otherwise it is ignored.
   */
  @Prop() placeholder?: string;

  /**
   * If `true`, the user cannot modify the value.
   */
  @Prop() readonly = false;

  /**
   * If `true`, the user must fill in a value before submitting a form.
   */
  @Prop() required = false;

  /**
   * The shape of the input. If "round" it will have an increased border radius.
   */
  @Prop() shape?: 'round';

  /**
   * If `true`, the element will have its spelling and grammar checked.
   */
  @Prop() spellcheck = false;

  /**
   * Works with the min and max attributes to limit the increments at which a value can be set.
   * Possible values are: `"any"` or a positive floating point number.
   */
  @Prop() step?: string;

  /**
   * The initial size of the control. This value is in pixels unless the value of the type attribute is `"text"` or `"password"`, in which case it is an integer number of characters. This attribute applies only when the `type` attribute is set to `"text"`, `"search"`, `"tel"`, `"url"`, `"email"`, or `"password"`, otherwise it is ignored.
   */
  @Prop() size?: number;

  /**
   * The type of control to display. The default type is text.
   */
  @Prop() type: TextFieldTypes = 'text';

  /**
   * The value of the input.
   */
  @Prop({ mutable: true }) value?: string | number | null = '';

  /**
   * The `ionInput` event fires when the `value` of an `<ion-input>` element
   * has been changed.
   *
   * For elements that accept text input (`type=text`, `type=tel`, etc.), the interface
   * is [`InputEvent`](https://developer.mozilla.org/en-US/docs/Web/API/InputEvent); for others,
   * the interface is [`Event`](https://developer.mozilla.org/en-US/docs/Web/API/Event). If
   * the input is cleared on edit, the type is `null`.
   */
  @Event() ionInput!: EventEmitter<InputInputEventDetail>;

  /**
   * The `ionChange` event is fired for `<ion-input>` elements when the user
   * modifies the element's value. Unlike the `ionInput` event, the `ionChange`
   * event is not necessarily fired for each alteration to an element's value.
   *
   * Depending on the way the users interacts with the element, the `ionChange`
   * event fires at a different moment:
   * - When the user commits the change explicitly (e.g. by selecting a date
   * from a date picker for `<ion-input type="date">`, etc.).
   * - When the element loses focus after its value has changed: for elements
   * where the user's interaction is typing.
   *
   */
  @Event() ionChange!: EventEmitter<InputChangeEventDetail>;

  /**
   * Emitted when the input loses focus.
   */
  @Event() ionBlur!: EventEmitter<FocusEvent>;

  /**
   * Emitted when the input has focus.
   */
  @Event() ionFocus!: EventEmitter<FocusEvent>;

  /**
   * Emitted when the styles change.
   * @internal
   */
  @Event() ionStyle!: EventEmitter<StyleEventDetail>;

  /**
   * Update the item classes when the placeholder changes
   */
  @Watch('placeholder')
  protected placeholderChanged() {
    this.emitStyle();
  }

  /**
   * Update the native input element when the value changes
   */
  @Watch('value')
  protected valueChanged() {
    const nativeInput = this.nativeInput;
    const value = this.getValue();
    if (nativeInput && nativeInput.value !== value && !this.isComposing) {
      /**
       * Assigning the native input's value on attribute
       * value change, allows `ionInput` implementations
       * to override the control's value.
       *
       * Used for patterns such as input trimming (removing whitespace),
       * or input masking.
       */
      nativeInput.value = value;
    }
    this.emitStyle();
  }

  componentWillLoad() {
    this.inheritedAttributes = {
      ...inheritAriaAttributes(this.el),
      ...inheritAttributes(this.el, ['tabindex', 'title', 'data-form-type']),
    };
  }

  connectedCallback() {
    const { el } = this;

    this.legacyFormController = createLegacyFormController(el);

    this.emitStyle();
    this.debounceChanged();
    if (Build.isBrowser) {
      document.dispatchEvent(
        new CustomEvent('ionInputDidLoad', {
          detail: this.el,
        })
      );
    }
  }

  componentDidLoad() {
    const nativeInput = this.nativeInput;
    if (nativeInput) {
      // TODO: FW-729 Update to JSX bindings when Stencil resolves bug with:
      // https://github.com/ionic-team/stencil/issues/3235
      nativeInput.addEventListener('compositionstart', this.onCompositionStart);
      nativeInput.addEventListener('compositionend', this.onCompositionEnd);
    }
  }

  disconnectedCallback() {
    if (Build.isBrowser) {
      document.dispatchEvent(
        new CustomEvent('ionInputDidUnload', {
          detail: this.el,
        })
      );
    }
    const nativeInput = this.nativeInput;
    if (nativeInput) {
      nativeInput.removeEventListener('compositionstart', this.onCompositionStart);
      nativeInput.removeEventListener('compositionEnd', this.onCompositionEnd);
    }
  }

  /**
   * Sets focus on the native `input` in `ion-input`. Use this method instead of the global
   * `input.focus()`.
   */
  @Method()
  async setFocus() {
    if (this.nativeInput) {
      this.nativeInput.focus();
    }
  }

  /**
   * Returns the native `<input>` element used under the hood.
   */
  @Method()
  getInputElement(): Promise<HTMLInputElement> {
    return Promise.resolve(this.nativeInput!);
  }

  /**
   * Emits an `ionChange` event.
   *
   * This API should be called for user committed changes.
   * This API should not be used for external value changes.
   */
  private emitValueChange() {
    const { value } = this;
    // Checks for both null and undefined values
    const newValue = value == null ? value : value.toString();
    // Emitting a value change should update the internal state for tracking the focused value
    this.focusedValue = newValue;
    this.ionChange.emit({ value: newValue });
  }

  private shouldClearOnEdit() {
    const { type, clearOnEdit } = this;
    return clearOnEdit === undefined ? type === 'password' : clearOnEdit;
  }

  private getValue(): string {
    return typeof this.value === 'number' ? this.value.toString() : (this.value || '').toString();
  }

  private emitStyle() {
    if (this.legacyFormController.hasLegacyControl()) {
      this.ionStyle.emit({
        interactive: true,
        input: true,
        'has-placeholder': this.placeholder !== undefined,
        'has-value': this.hasValue(),
        'has-focus': this.hasFocus,
        'interactive-disabled': this.disabled,
      });
    }
  }

  private onInput = (ev: InputEvent | Event) => {
    const input = ev.target as HTMLInputElement | null;
    if (input) {
      this.value = input.value || '';
    }
    this.ionInput.emit(ev as InputEvent);
  };

  private onChange = () => {
    this.emitValueChange();
  };

  private onBlur = (ev: FocusEvent) => {
    this.hasFocus = false;
    this.emitStyle();

    if (this.focusedValue !== this.value) {
      /**
       * Emits the `ionChange` event when the input value
       * is different than the value when the input was focused.
       */
      this.emitValueChange();
    }

    this.didInputClearOnEdit = false;

    this.ionBlur.emit(ev);
  };

  private onFocus = (ev: FocusEvent) => {
    this.hasFocus = true;
    this.focusedValue = this.value;
    this.emitStyle();

    this.ionFocus.emit(ev);
  };

  private onKeydown = (ev: KeyboardEvent) => {
    this.checkClearOnEdit(ev);
  };

  private checkClearOnEdit(ev: KeyboardEvent) {
    if (!this.shouldClearOnEdit()) {
      return;
    }
    /**
     * Clear the input if the control has not been previously cleared during focus.
     * Do not clear if the user hitting enter to submit a form.
     */
    if (!this.didInputClearOnEdit && this.hasValue() && ev.key !== 'Enter') {
      this.value = '';
      this.ionInput.emit();
    }
    this.didInputClearOnEdit = true;
  }

  private onCompositionStart = () => {
    this.isComposing = true;
  };

  private onCompositionEnd = () => {
    this.isComposing = false;
  };

  private onClearButtonClick = (ev?: Event) => {
    if (this.clearInput && !this.readonly && !this.disabled && ev) {
      ev.preventDefault();
      ev.stopPropagation();
      // Attempt to focus input again after pressing clear button
      this.setFocus();
    }
    this.value = '';
    this.ionInput.emit(ev);
  };

  private hasValue(): boolean {
    return this.getValue().length > 0;
  }

  /**
   * Renders the helper text or error text values
   */
  private renderHintText() {
    const { helperText, errorText } = this;

    return [<div class="helper-text">{helperText}</div>, <div class="error-text">{errorText}</div>];
  }

  private renderCounter() {
<<<<<<< HEAD
    const { counter, maxlength, el, counterFormatter } = this;
=======
    const { counter, maxlength, counterFormatter, value } = this;
>>>>>>> 74f31ee2
    if (counter !== true || maxlength === undefined) {
      return;
    }

<<<<<<< HEAD
    return <div class="counter">{getCounterText(el, counterFormatter)}</div>;
=======
    return <div class="counter">{getCounterText(value, maxlength, counterFormatter)}</div>;
>>>>>>> 74f31ee2
  }

  /**
   * Responsible for rendering helper text,
   * error text, and counter. This element should only
   * be rendered if hint text is set or counter is enabled.
   */
  private renderBottomContent() {
    const { counter, helperText, errorText, maxlength } = this;

    const hasHintText = helperText !== undefined || errorText !== undefined;
    const hasCounter = counter === true && maxlength !== undefined;
    if (!hasHintText && !hasCounter) {
      return;
    }

    return (
      <div class="input-bottom">
        {this.renderHintText()}
        {this.renderCounter()}
      </div>
    );
  }

<<<<<<< HEAD
  private renderLabel() {
    return <label htmlFor={this.inputId}>{this.label}</label>;
  }

  /**
   * Renders the border container
   * when fill="outline".
   */
  private renderLabelContainer() {
    const { labelPlacement } = this;
    const hasOutlineFill = this.fill === 'outline';
    const needsNotch = labelPlacement === 'floating' || labelPlacement === 'stacked';

    if (hasOutlineFill) {
      /**
       * The outline fill has a special outline
       * that appears around the input and the label.
       * Certain label placements cause the
       * label to translate up and create a "cut out"
       * inside of that border. When this happens, we need
       * to render the label inside of the input-outline-notch
       * element. Otherwise, we can render it as a sibling
       * of the outline container.
       */
      return [
        <div class="input-outline-container">
          <div class="input-outline-start"></div>
          <div class="input-outline-notch">{needsNotch && this.renderLabel()}</div>
          <div class="input-outline-end"></div>
        </div>,
        !needsNotch && this.renderLabel(),
      ];
    }

    /**
     * If not using the outline style,
     * we can render just the label.
     */
    return this.renderLabel();
  }

  private renderInput() {
    const { disabled, fill, readonly, shape, inputId, labelPlacement } = this;
=======
  private renderInput() {
    const { disabled, label, readonly, inputId, labelPlacement } = this;
>>>>>>> 74f31ee2
    const mode = getIonMode(this);
    const value = this.getValue();

    return (
      <Host
        aria-disabled={disabled ? 'true' : null}
        class={createColorClasses(this.color, {
          [mode]: true,
          'has-value': this.hasValue(),
          'has-focus': this.hasFocus,
<<<<<<< HEAD
          [`input-fill-${fill}`]: fill !== undefined,
          [`input-shape-${shape}`]: shape !== undefined,
=======
>>>>>>> 74f31ee2
          [`input-label-placement-${labelPlacement}`]: true,
        })}
      >
        <div class="input-wrapper">
<<<<<<< HEAD
          {this.renderLabelContainer()}
=======
          {label !== undefined && <label htmlFor={inputId}>{label}</label>}
>>>>>>> 74f31ee2
          <input
            class="native-input"
            ref={(input) => (this.nativeInput = input)}
            id={inputId}
            disabled={disabled}
            accept={this.accept}
            autoCapitalize={this.autocapitalize}
            autoComplete={this.autocomplete}
            autoCorrect={this.autocorrect}
            autoFocus={this.autofocus}
            enterKeyHint={this.enterkeyhint}
            inputMode={this.inputmode}
            min={this.min}
            max={this.max}
            minLength={this.minlength}
            maxLength={this.maxlength}
            multiple={this.multiple}
            name={this.name}
            pattern={this.pattern}
            placeholder={this.placeholder || ''}
            readOnly={readonly}
            required={this.required}
            spellcheck={this.spellcheck}
            step={this.step}
            size={this.size}
            type={this.type}
            value={value}
            onInput={this.onInput}
            onChange={this.onChange}
            onBlur={this.onBlur}
            onFocus={this.onFocus}
            onKeyDown={this.onKeydown}
            {...this.inheritedAttributes}
          />
          {this.clearInput && !readonly && !disabled && (
            <button
              aria-label="reset"
              type="button"
              class="input-clear-icon"
              onPointerDown={(ev) => {
                /**
                 * This prevents mobile browsers from
                 * blurring the input when the clear
                 * button is activated.
                 */
                ev.preventDefault();
              }}
              onClick={this.onClearButtonClick}
            />
          )}
        </div>
        {this.renderBottomContent()}
      </Host>
    );
  }

  private renderLegacyInput() {
    if (!this.hasLoggedDeprecationWarning) {
      printIonWarning(
        `Using ion-input with an ion-label has been deprecated. To migrate, remove the ion-label and use the "label" property on ion-input instead.

For inputs that do not have a visible label, developers should use "aria-label" so screen readers can announce the purpose of the input.`,
        this.el
      );
      this.hasLoggedDeprecationWarning = true;
    }

    const mode = getIonMode(this);
    const value = this.getValue();
    const labelId = this.inputId + '-lbl';
    const label = findItemLabel(this.el);
    if (label) {
      label.id = labelId;
    }

    return (
      <Host
        aria-disabled={this.disabled ? 'true' : null}
        class={createColorClasses(this.color, {
          [mode]: true,
          'has-value': this.hasValue(),
          'has-focus': this.hasFocus,
          'legacy-input': true,
        })}
      >
        <input
          class="native-input"
          ref={(input) => (this.nativeInput = input)}
          aria-labelledby={label ? label.id : null}
          disabled={this.disabled}
          accept={this.accept}
          autoCapitalize={this.autocapitalize}
          autoComplete={this.autocomplete}
          autoCorrect={this.autocorrect}
          autoFocus={this.autofocus}
          enterKeyHint={this.enterkeyhint}
          inputMode={this.inputmode}
          min={this.min}
          max={this.max}
          minLength={this.minlength}
          maxLength={this.maxlength}
          multiple={this.multiple}
          name={this.name}
          pattern={this.pattern}
          placeholder={this.placeholder || ''}
          readOnly={this.readonly}
          required={this.required}
          spellcheck={this.spellcheck}
          step={this.step}
          size={this.size}
          type={this.type}
          value={value}
          onInput={this.onInput}
          onChange={this.onChange}
          onBlur={this.onBlur}
          onFocus={this.onFocus}
          onKeyDown={this.onKeydown}
          {...this.inheritedAttributes}
        />
        {this.clearInput && !this.readonly && !this.disabled && (
          <button
            aria-label="reset"
            type="button"
            class="input-clear-icon"
            onPointerDown={(ev) => {
              /**
               * This prevents mobile browsers from
               * blurring the input when the clear
               * button is activated.
               */
              ev.preventDefault();
            }}
            onClick={this.onClearButtonClick}
          />
        )}
      </Host>
    );
  }

  render() {
    const { legacyFormController } = this;

    return legacyFormController.hasLegacyControl() ? this.renderLegacyInput() : this.renderInput();
  }
}

let inputIds = 0;<|MERGE_RESOLUTION|>--- conflicted
+++ resolved
@@ -524,20 +524,12 @@
   }
 
   private renderCounter() {
-<<<<<<< HEAD
-    const { counter, maxlength, el, counterFormatter } = this;
-=======
     const { counter, maxlength, counterFormatter, value } = this;
->>>>>>> 74f31ee2
     if (counter !== true || maxlength === undefined) {
       return;
     }
 
-<<<<<<< HEAD
-    return <div class="counter">{getCounterText(el, counterFormatter)}</div>;
-=======
     return <div class="counter">{getCounterText(value, maxlength, counterFormatter)}</div>;
->>>>>>> 74f31ee2
   }
 
   /**
@@ -562,8 +554,12 @@
     );
   }
 
-<<<<<<< HEAD
   private renderLabel() {
+    const { label } = this;
+    if (label === undefined) {
+      return;
+    }
+
     return <label htmlFor={this.inputId}>{this.label}</label>;
   }
 
@@ -606,10 +602,6 @@
 
   private renderInput() {
     const { disabled, fill, readonly, shape, inputId, labelPlacement } = this;
-=======
-  private renderInput() {
-    const { disabled, label, readonly, inputId, labelPlacement } = this;
->>>>>>> 74f31ee2
     const mode = getIonMode(this);
     const value = this.getValue();
 
@@ -620,20 +612,13 @@
           [mode]: true,
           'has-value': this.hasValue(),
           'has-focus': this.hasFocus,
-<<<<<<< HEAD
           [`input-fill-${fill}`]: fill !== undefined,
           [`input-shape-${shape}`]: shape !== undefined,
-=======
->>>>>>> 74f31ee2
           [`input-label-placement-${labelPlacement}`]: true,
         })}
       >
         <div class="input-wrapper">
-<<<<<<< HEAD
           {this.renderLabelContainer()}
-=======
-          {label !== undefined && <label htmlFor={inputId}>{label}</label>}
->>>>>>> 74f31ee2
           <input
             class="native-input"
             ref={(input) => (this.nativeInput = input)}
