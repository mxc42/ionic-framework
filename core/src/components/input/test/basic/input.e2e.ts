import { expect } from '@playwright/test';
import { test } from '@utils/test/playwright';

test.describe('input: basic', () => {
  test.describe('input with overflow', () => {
    test('should not have visual regressions', async ({ page }) => {
      await page.setContent(`
        <ion-input value="reallylonglonglonginputtoseetheedgesreallylonglonglonginputtoseetheedges"></ion-input>
      `);
      const input = page.locator('ion-input');
      // Validates the display of an input where text extends off the edge of the component.
      expect(await input.screenshot()).toMatchSnapshot(`input-with-text-overflow-${page.getSnapshotSettings()}.png`);
    });
  });
  test.describe('input with placeholder', () => {
    test('should not have visual regressions', async ({ page }) => {
      await page.setContent(`
        <ion-input placeholder="Placeholder"></ion-input>
      `);
      const input = page.locator('ion-input');
      // Validates the display of an input with a placeholder.
      expect(await input.screenshot()).toMatchSnapshot(`input-with-placeholder-${page.getSnapshotSettings()}.png`);
    });
  });

  test.describe('input with clear button', () => {
    test('should not have visual regressions with default label', async ({ page }) => {
      await page.setContent(`
        <ion-input
          label="Label"
          clear-input="true"
          value="Text"
        ></ion-input>
      `);
      const input = page.locator('ion-input');
      // Validates the display of an input with a clear button.
      expect(await input.screenshot()).toMatchSnapshot(`input-with-clear-button-${page.getSnapshotSettings()}.png`);
    });
    test('should not have visual regressions with stacked label', async ({ page }) => {
      await page.setContent(`
        <ion-input
          label="Label"
          label-placement="stacked"
          clear-input="true"
          value="Text"
        ></ion-input>
      `);
      const input = page.locator('ion-input');
      // Validates the display of an input with a clear button.
      expect(await input.screenshot()).toMatchSnapshot(
        `input-with-clear-button-stacked-${page.getSnapshotSettings()}.png`
      );
    });
  });
});

test.describe('input: clear button', () => {
  test.beforeEach(({ skip }) => {
    skip.rtl();
  });
  test('should clear the input when pressed', async ({ page }) => {
    await page.setContent(`
      <ion-input label="my label" value="abc" clear-input="true"></ion-input>
    `);

    const input = page.locator('ion-input');
    const clearButton = input.locator('.input-clear-icon');

    await expect(input).toHaveJSProperty('value', 'abc');

    await clearButton.click();
    await page.waitForChanges();

    await expect(input).toHaveJSProperty('value', '');
  });
  /**
   * Note: This only tests the desktop focus behavior.
   * Mobile browsers have different restrictions around
   * focusing inputs, so these platforms should always
   * be tested when making changes to the focus behavior.
   */
  test('should keep the input focused when the clear button is pressed', async ({ page }) => {
    await page.setContent(`
<<<<<<< HEAD
      <ion-input label="my label" value="abc" clear-input="true"></ion-searchbar>
=======
      <ion-input value="abc" clear-input="true"></ion-input>
>>>>>>> c6620c7c
    `);

    const input = page.locator('ion-input');
    const nativeInput = input.locator('input');
    const clearButton = input.locator('.input-clear-icon');

    await input.click();
    await expect(nativeInput).toBeFocused();

    await clearButton.click();
    await page.waitForChanges();

    await expect(nativeInput).toBeFocused();
  });

  test('should inherit color when used in item with color property', async ({ page }) => {
    await page.setContent(`
      <ion-item color="primary">
        <ion-input value="Text" clear-input="true"></ion-input>
      </ion-item>
    `);

    const item = page.locator('ion-item');
    expect(await item.screenshot()).toMatchSnapshot(
      `input-with-clear-button-item-color-${page.getSnapshotSettings()}.png`
    );
  });
});<|MERGE_RESOLUTION|>--- conflicted
+++ resolved
@@ -81,11 +81,7 @@
    */
   test('should keep the input focused when the clear button is pressed', async ({ page }) => {
     await page.setContent(`
-<<<<<<< HEAD
-      <ion-input label="my label" value="abc" clear-input="true"></ion-searchbar>
-=======
-      <ion-input value="abc" clear-input="true"></ion-input>
->>>>>>> c6620c7c
+      <ion-input label="my label" value="abc" clear-input="true"></ion-input>
     `);
 
     const input = page.locator('ion-input');
