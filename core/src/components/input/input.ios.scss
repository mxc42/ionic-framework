@import "./input";
@import "./input.ios.vars";

:host {
  --border-width: #{$hairlines-width};
  --border-color: #{$item-ios-border-color};

  font-size: $input-ios-font-size;
}

// TODO FW-2764 Remove this
:host(.legacy-input) {
  --padding-top: #{$input-ios-padding-top};
  --padding-end: #{$input-ios-padding-end};
  --padding-bottom: #{$input-ios-padding-bottom};
  --padding-start: #{$input-ios-padding-start};
}

:host-context(.item-label-stacked),
:host-context(.item-label-floating) {
  --padding-top: 8px;
  --padding-bottom: 8px;
  --padding-start: 0px;
}

<<<<<<< HEAD
.input-clear-icon {
  @include svg-background-image($input-ios-input-clear-icon-svg);

  width: $input-ios-input-clear-icon-width;
  height: $input-ios-input-clear-icon-width;

  background-size: $input-ios-input-clear-icon-size;
}

// Input Wrapper
// ----------------------------------------------------------------

.input-wrapper {
  min-height: 44px;
}

/**
 * Since the label sits on top of the element,
 * the component needs to be taller otherwise the
 * label will appear too close to the input text.
 */
:host(.input-label-placement-floating) .input-wrapper,
:host(.input-label-placement-stacked) .input-wrapper {
  min-height: 56px;
=======
.input-clear-icon ion-icon {
  width: 18px;
  height: 18px;
>>>>>>> 1a5ee2f3
}<|MERGE_RESOLUTION|>--- conflicted
+++ resolved
@@ -23,14 +23,9 @@
   --padding-start: 0px;
 }
 
-<<<<<<< HEAD
-.input-clear-icon {
-  @include svg-background-image($input-ios-input-clear-icon-svg);
-
-  width: $input-ios-input-clear-icon-width;
-  height: $input-ios-input-clear-icon-width;
-
-  background-size: $input-ios-input-clear-icon-size;
+.input-clear-icon ion-icon {
+  width: 18px;
+  height: 18px;
 }
 
 // Input Wrapper
@@ -48,9 +43,4 @@
 :host(.input-label-placement-floating) .input-wrapper,
 :host(.input-label-placement-stacked) .input-wrapper {
   min-height: 56px;
-=======
-.input-clear-icon ion-icon {
-  width: 18px;
-  height: 18px;
->>>>>>> 1a5ee2f3
 }