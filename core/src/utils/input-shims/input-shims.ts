--- conflicted
+++ resolved
@@ -11,11 +11,7 @@
 const SCROLL_ASSIST = true;
 const HIDE_CARET = true;
 
-<<<<<<< HEAD
-export const startInputShims = async (config: Config) => {
-=======
-export const startInputShims = (config: Config, platform: 'ios' | 'android') => {
->>>>>>> 7a990ff4
+export const startInputShims = async (config: Config, platform: 'ios' | 'android') => {
   const doc = document;
   const isIOS = platform === 'ios';
   const isAndroid = platform === 'android';
@@ -76,7 +72,6 @@
       scrollAssist &&
       !scrollAssistMap.has(componentEl)
     ) {
-<<<<<<< HEAD
       const rmFn = enableScrollAssist(
         componentEl,
         inputEl,
@@ -84,11 +79,9 @@
         footerEl,
         keyboardHeight,
         scrollPadding,
-        keyboardResizeMode
+        keyboardResizeMode,
+        isAndroid
       );
-=======
-      const rmFn = enableScrollAssist(componentEl, inputEl, scrollEl, footerEl, keyboardHeight, isAndroid);
->>>>>>> 7a990ff4
       scrollAssistMap.set(componentEl, rmFn);
     }
   };
