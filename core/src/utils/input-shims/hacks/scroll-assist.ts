import { getScrollElement, scrollByPoint } from '../../content';
import { raf } from '../../helpers';
import type { KeyboardResizeOptions } from '../../native/keyboard';
import { KeyboardResize } from '../../native/keyboard';

import { relocateInput, SCROLL_AMOUNT_PADDING } from './common';
import { getScrollData } from './scroll-data';
import { setScrollPadding, setClearScrollPaddingListener } from './scroll-padding';

let currentPadding = 0;

export const enableScrollAssist = (
  componentEl: HTMLElement,
  inputEl: HTMLInputElement | HTMLTextAreaElement,
  contentEl: HTMLElement | null,
  footerEl: HTMLIonFooterElement | null,
  keyboardHeight: number,
  enableScrollPadding: boolean,
  keyboardResize: KeyboardResizeOptions | undefined,
  disableClonedInput = false
) => {
<<<<<<< HEAD
  /**
   * Scroll padding should only be added if:
   * 1. The global scrollPadding config option
   * is set to true.
   * 2. The native keyboard resize mode is either "none"
   * (keyboard overlays webview) or undefined (resize
   * information unavailable)
   * Resize info is available on Capacitor 4+
   */
  const addScrollPadding =
    enableScrollPadding && (keyboardResize === undefined || keyboardResize.mode === KeyboardResize.None);
=======
  let coord: { x: number; y: number } | undefined;
  const touchStart = (ev: Event) => {
    coord = pointerCoord(ev);
  };
>>>>>>> c6620c7c

  /**
   * When the input is about to receive
   * focus, we need to move it to prevent
   * mobile Safari from adjusting the viewport.
   */
  const focusIn = async () => {
    jsSetFocus(componentEl, inputEl, contentEl, footerEl, keyboardHeight, addScrollPadding, disableClonedInput);
  };
  componentEl.addEventListener('focusin', focusIn, true);

  return () => {
    componentEl.removeEventListener('focusin', focusIn, true);
  };
};

const jsSetFocus = async (
  componentEl: HTMLElement,
  inputEl: HTMLInputElement | HTMLTextAreaElement,
  contentEl: HTMLElement | null,
  footerEl: HTMLIonFooterElement | null,
  keyboardHeight: number,
  enableScrollPadding: boolean,
  disableClonedInput = false
) => {
  if (!contentEl && !footerEl) {
    return;
  }
  const scrollData = getScrollData(componentEl, (contentEl || footerEl)!, keyboardHeight);

  if (contentEl && Math.abs(scrollData.scrollAmount) < 4) {
    // the text input is in a safe position that doesn't
    // require it to be scrolled into view, just set focus now
    inputEl.focus();

    /**
     * Even though the input does not need
     * scroll assist, we should preserve the
     * the scroll padding as users could be moving
     * focus from an input that needs scroll padding
     * to an input that does not need scroll padding.
     * If we remove the scroll padding now, users will
     * see the page jump.
     */
    if (enableScrollPadding && contentEl !== null) {
      currentPadding += scrollData.scrollAmount;
      setScrollPadding(contentEl, currentPadding);
      setClearScrollPaddingListener(inputEl, contentEl, () => (currentPadding = 0));
    }

    return;
  }

  // temporarily move the focus to the focus holder so the browser
  // doesn't freak out while it's trying to get the input in place
  // at this point the native text input still does not have focus
  relocateInput(componentEl, inputEl, true, scrollData.inputSafeY, disableClonedInput);
  inputEl.focus();

  /**
   * Relocating/Focusing input causes the
   * click event to be cancelled, so
   * manually fire one here.
   */
  raf(() => componentEl.click());

  /**
   * If enabled, we can add scroll padding to
   * the bottom of the content so that scroll assist
   * has enough room to scroll the input above
   * the keyboard.
   */
  if (enableScrollPadding && contentEl) {
    currentPadding += scrollData.scrollAmount;
    setScrollPadding(contentEl, currentPadding);
  }

  if (typeof window !== 'undefined') {
    let scrollContentTimeout: ReturnType<typeof setTimeout>;
    const scrollContent = async () => {
      // clean up listeners and timeouts
      if (scrollContentTimeout !== undefined) {
        clearTimeout(scrollContentTimeout);
      }

      window.removeEventListener('ionKeyboardDidShow', doubleKeyboardEventListener);
      window.removeEventListener('ionKeyboardDidShow', scrollContent);

      // scroll the input into place
      if (contentEl) {
        await scrollByPoint(contentEl, 0, scrollData.scrollAmount, scrollData.scrollDuration);
      }

      // the scroll view is in the correct position now
      // give the native text input focus
      relocateInput(componentEl, inputEl, false, scrollData.inputSafeY);

      // ensure this is the focused input
      inputEl.focus();

      /**
       * When the input is about to be blurred
       * we should set a timeout to remove
       * any scroll padding.
       */
      if (enableScrollPadding) {
        setClearScrollPaddingListener(inputEl, contentEl, () => (currentPadding = 0));
      }
    };

    const doubleKeyboardEventListener = () => {
      window.removeEventListener('ionKeyboardDidShow', doubleKeyboardEventListener);
      window.addEventListener('ionKeyboardDidShow', scrollContent);
    };

    if (contentEl) {
      const scrollEl = await getScrollElement(contentEl);

      /**
       * scrollData will only consider the amount we need
       * to scroll in order to properly bring the input
       * into view. It will not consider the amount
       * we can scroll in the content element.
       * As a result, scrollData may request a greater
       * scroll position than is currently available
       * in the DOM. If this is the case, we need to
       * wait for the webview to resize/the keyboard
       * to show in order for additional scroll
       * bandwidth to become available.
       */
      const totalScrollAmount = scrollEl.scrollHeight - scrollEl.clientHeight;
      if (scrollData.scrollAmount > totalScrollAmount - scrollEl.scrollTop) {
        /**
         * On iOS devices, the system will show a "Passwords" bar above the keyboard
         * after the initial keyboard is shown. This prevents the webview from resizing
         * until the "Passwords" bar is shown, so we need to wait for that to happen first.
         */
        if (inputEl.type === 'password') {
          // Add 50px to account for the "Passwords" bar
          scrollData.scrollAmount += SCROLL_AMOUNT_PADDING;
          window.addEventListener('ionKeyboardDidShow', doubleKeyboardEventListener);
        } else {
          window.addEventListener('ionKeyboardDidShow', scrollContent);
        }

        /**
         * This should only fire in 2 instances:
         * 1. The app is very slow.
         * 2. The app is running in a browser on an old OS
         * that does not support Ionic Keyboard Events
         */
        scrollContentTimeout = setTimeout(scrollContent, 1000);
        return;
      }
    }

    scrollContent();
  }
};<|MERGE_RESOLUTION|>--- conflicted
+++ resolved
@@ -19,7 +19,6 @@
   keyboardResize: KeyboardResizeOptions | undefined,
   disableClonedInput = false
 ) => {
-<<<<<<< HEAD
   /**
    * Scroll padding should only be added if:
    * 1. The global scrollPadding config option
@@ -31,12 +30,6 @@
    */
   const addScrollPadding =
     enableScrollPadding && (keyboardResize === undefined || keyboardResize.mode === KeyboardResize.None);
-=======
-  let coord: { x: number; y: number } | undefined;
-  const touchStart = (ev: Event) => {
-    coord = pointerCoord(ev);
-  };
->>>>>>> c6620c7c
 
   /**
    * When the input is about to receive
