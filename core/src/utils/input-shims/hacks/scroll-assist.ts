--- conflicted
+++ resolved
@@ -15,12 +15,9 @@
   contentEl: HTMLElement | null,
   footerEl: HTMLIonFooterElement | null,
   keyboardHeight: number,
-<<<<<<< HEAD
   enableScrollPadding: boolean,
-  keyboardResize: KeyboardResizeOptions | undefined
-=======
+  keyboardResize: KeyboardResizeOptions | undefined,
   disableClonedInput = false
->>>>>>> 7a990ff4
 ) => {
   /**
    * Scroll padding should only be added if:
@@ -34,30 +31,13 @@
   const addScrollPadding =
     enableScrollPadding && (keyboardResize === undefined || keyboardResize.mode === KeyboardResize.None);
 
-<<<<<<< HEAD
   /**
    * When the input is about to receive
    * focus, we need to move it to prevent
    * mobile Safari from adjusting the viewport.
    */
   const focusIn = async () => {
-    jsSetFocus(componentEl, inputEl, contentEl, footerEl, keyboardHeight, addScrollPadding);
-=======
-  const touchEnd = (ev: Event) => {
-    // input cover touchend/mouseup
-    if (!coord) {
-      return;
-    }
-    // get where the touchend/mouseup ended
-    const endCoord = pointerCoord(ev);
-
-    // focus this input if the pointer hasn't moved XX pixels
-    // and the input doesn't already have focus
-    if (!hasPointerMoved(6, coord, endCoord) && !isFocused(inputEl)) {
-      // begin the input focus process
-      jsSetFocus(componentEl, inputEl, contentEl, footerEl, keyboardHeight, disableClonedInput);
-    }
->>>>>>> 7a990ff4
+    jsSetFocus(componentEl, inputEl, contentEl, footerEl, keyboardHeight, addScrollPadding, disableClonedInput);
   };
   componentEl.addEventListener('focusin', focusIn, true);
 
@@ -72,11 +52,8 @@
   contentEl: HTMLElement | null,
   footerEl: HTMLIonFooterElement | null,
   keyboardHeight: number,
-<<<<<<< HEAD
-  enableScrollPadding: boolean
-=======
+  enableScrollPadding: boolean,
   disableClonedInput = false
->>>>>>> 7a990ff4
 ) => {
   if (!contentEl && !footerEl) {
     return;
