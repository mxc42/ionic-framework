const PADDING_TIMER_KEY = '$ionPaddingTimer';

<<<<<<< HEAD
/**
 * Scroll padding adds additional padding to the bottom
 * of ion-content so that there is enough scroll space
 * for an input to be scrolled above the keyboard. This
 * is needed in environments where the webview does not
 * resize when the keyboard opens.
 *
 * Example: If an input at the bottom of ion-content is
 * focused, there is no additional scrolling space below
 * it, so the input cannot be scrolled above the keyboard.
 * Scroll padding fixes this by adding padding equal to the
 * height of the keyboard to the bottom of the content.
 *
 * Common environments where this is needed:
 * - Mobile Safari: The keyboard overlays the content
 * - Capacitor/Cordova on iOS: The keyboard overlays the content
 * when the KeyboardResize mode is set to 'none'.
 */
export const setScrollPadding = (contentEl: HTMLElement, paddingAmount: number, clearCallback?: () => void) => {
  const timer = (contentEl as any)[PADDING_TIMER_KEY];
=======
export const enableScrollPadding = (keyboardHeight: number) => {
  const doc = document;

  // TODO(FW-2832): types
  const onFocusin = (ev: any) => {
    setScrollPadding(ev.target, keyboardHeight);
  };
  const onFocusout = (ev: any) => {
    setScrollPadding(ev.target, 0);
  };

  doc.addEventListener('focusin', onFocusin);
  doc.addEventListener('focusout', onFocusout);

  return () => {
    doc.removeEventListener('focusin', onFocusin);
    doc.removeEventListener('focusout', onFocusout);
  };
};

const setScrollPadding = (input: HTMLElement, keyboardHeight: number) => {
  if (input.tagName !== 'INPUT') {
    return;
  }
  if (input.parentElement && input.parentElement.tagName === 'ION-INPUT') {
    return;
  }
  if (input.parentElement?.parentElement?.tagName === 'ION-SEARCHBAR') {
    return;
  }

  const el = findClosestIonContent(input);
  if (el === null) {
    return;
  }
  const timer = (el as any)[PADDING_TIMER_KEY];
>>>>>>> c6620c7c
  if (timer) {
    clearTimeout(timer);
  }

  if (paddingAmount > 0) {
    contentEl.style.setProperty('--keyboard-offset', `${paddingAmount}px`);
  } else {
    (contentEl as any)[PADDING_TIMER_KEY] = setTimeout(() => {
      contentEl.style.setProperty('--keyboard-offset', '0px');
      if (clearCallback) {
        clearCallback();
      }
    }, 120);
  }
};

/**
 * When an input is about to be focused,
 * set a timeout to clear any scroll padding
 * on the content. Note: The clearing
 * is done on a timeout so that if users
 * are moving focus from one input to the next
 * then re-adding scroll padding to the new
 * input with cancel the timeout to clear the
 * scroll padding.
 */
export const setClearScrollPaddingListener = (
  inputEl: HTMLInputElement | HTMLTextAreaElement,
  contentEl: HTMLElement | null,
  doneCallback: () => void
) => {
  const clearScrollPadding = () => {
    if (contentEl) {
      setScrollPadding(contentEl, 0, doneCallback);
    }
  };

  inputEl.addEventListener('focusout', clearScrollPadding, { once: true });
};<|MERGE_RESOLUTION|>--- conflicted
+++ resolved
@@ -1,6 +1,5 @@
 const PADDING_TIMER_KEY = '$ionPaddingTimer';
 
-<<<<<<< HEAD
 /**
  * Scroll padding adds additional padding to the bottom
  * of ion-content so that there is enough scroll space
@@ -21,44 +20,7 @@
  */
 export const setScrollPadding = (contentEl: HTMLElement, paddingAmount: number, clearCallback?: () => void) => {
   const timer = (contentEl as any)[PADDING_TIMER_KEY];
-=======
-export const enableScrollPadding = (keyboardHeight: number) => {
-  const doc = document;
 
-  // TODO(FW-2832): types
-  const onFocusin = (ev: any) => {
-    setScrollPadding(ev.target, keyboardHeight);
-  };
-  const onFocusout = (ev: any) => {
-    setScrollPadding(ev.target, 0);
-  };
-
-  doc.addEventListener('focusin', onFocusin);
-  doc.addEventListener('focusout', onFocusout);
-
-  return () => {
-    doc.removeEventListener('focusin', onFocusin);
-    doc.removeEventListener('focusout', onFocusout);
-  };
-};
-
-const setScrollPadding = (input: HTMLElement, keyboardHeight: number) => {
-  if (input.tagName !== 'INPUT') {
-    return;
-  }
-  if (input.parentElement && input.parentElement.tagName === 'ION-INPUT') {
-    return;
-  }
-  if (input.parentElement?.parentElement?.tagName === 'ION-SEARCHBAR') {
-    return;
-  }
-
-  const el = findClosestIonContent(input);
-  if (el === null) {
-    return;
-  }
-  const timer = (el as any)[PADDING_TIMER_KEY];
->>>>>>> c6620c7c
   if (timer) {
     clearTimeout(timer);
   }
