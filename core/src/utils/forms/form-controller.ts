<<<<<<< HEAD
type HTMLLegacyFormControlElement = HTMLElement & { label?: string };
=======
type HTMLLegacyFormControlElement = HTMLElement & { label?: string; legacy?: boolean };
>>>>>>> 162c3f07

/**
 * Creates a controller that tracks whether a form control is using the legacy or modern syntax. This should be removed when the legacy form control syntax is removed.
 *
 * @internal
 * @prop el: The Ionic form component to reference
 */
export const createLegacyFormController = (el: HTMLLegacyFormControlElement): LegacyFormController => {
  const controlEl: HTMLLegacyFormControlElement = el;
  let legacyControl = true;

  /**
   * Detect if developers are using the legacy form control syntax
   * so a deprecation warning is logged. This warning can be disabled
   * by either using the new `label` property or setting `aria-label`
   * on the control.
   * Alternatively, components that use a slot for the label
   * can check to see if the component has slotted text
   * in the light DOM.
   */
  const hasLabelProp = (controlEl as any).label !== undefined || hasLabelSlot(controlEl);
  const hasAriaLabelAttribute = controlEl.hasAttribute('aria-label');

  /**
   * Developers can manually opt-out of the modern form markup
   * by setting `legacy="true"` on components.
   */
  legacyControl = controlEl.legacy === true || (!hasLabelProp && !hasAriaLabelAttribute);

  const hasLegacyControl = () => {
    return legacyControl;
  };

  return { hasLegacyControl };
};

export type LegacyFormController = {
  hasLegacyControl: () => boolean;
};

const hasLabelSlot = (controlEl: HTMLElement) => {
  const root = controlEl.shadowRoot;
  if (root === null) {
    return false;
  }

  /**
   * Components that have a named label slot
   * also have other slots, so we need to query for
   * anything that is explicitly passed to slot="label"
   */
  if (NAMED_LABEL_SLOT_COMPONENTS.includes(controlEl.tagName) && controlEl.querySelector('[slot="label"]') !== null) {
    return true;
  }

  /**
   * Components that have an unnamed slot for the label
   * have no other slots, so we can check the textContent
   * of the element.
   */
  if (UNNAMED_LABEL_SLOT_COMPONENTS.includes(controlEl.tagName) && controlEl.textContent !== '') {
    return true;
  }

  return false;
};

const NAMED_LABEL_SLOT_COMPONENTS = ['ION-RANGE'];
const UNNAMED_LABEL_SLOT_COMPONENTS = ['ION-TOGGLE', 'ION-CHECKBOX'];<|MERGE_RESOLUTION|>--- conflicted
+++ resolved
@@ -1,8 +1,4 @@
-<<<<<<< HEAD
-type HTMLLegacyFormControlElement = HTMLElement & { label?: string };
-=======
 type HTMLLegacyFormControlElement = HTMLElement & { label?: string; legacy?: boolean };
->>>>>>> 162c3f07
 
 /**
  * Creates a controller that tracks whether a form control is using the legacy or modern syntax. This should be removed when the legacy form control syntax is removed.
