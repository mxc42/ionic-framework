--- conflicted
+++ resolved
@@ -88,17 +88,6 @@
       BaseComponent.appendChild(el);
 
       await new Promise((resolve) => componentOnReady(el, resolve));
-<<<<<<< HEAD
-    } else if (hasUserDefinedComponent && BaseComponent.children.length > 0) {
-      // If there is no component, then we need to create a new parent
-      // element to apply the css classes to.
-      const el = BaseComponent.ownerDocument?.createElement('div');
-      cssClasses.forEach((c) => el.classList.add(c));
-      // Move each child from the original template to the new parent element.
-      el.append(...BaseComponent.children);
-      // Append the new parent element to the original parent element.
-      BaseComponent.appendChild(el);
-=======
     } else if (BaseComponent.children.length > 0) {
       const root = BaseComponent.children[0] as HTMLElement;
       if (!root.classList.contains('ion-delegate-host')) {
@@ -116,7 +105,6 @@
         // Append the new parent element to the original parent element.
         BaseComponent.appendChild(el);
       }
->>>>>>> 526e4113
     }
 
     /**
