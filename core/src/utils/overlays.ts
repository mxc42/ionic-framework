import { config } from '../global/config';
import { getIonMode } from '../global/ionic-global';
import type {
  ActionSheetOptions,
  AlertOptions,
  Animation,
  AnimationBuilder,
  BackButtonEvent,
  FrameworkDelegate,
  HTMLIonOverlayElement,
  IonicConfig,
  LoadingOptions,
  ModalOptions,
  OverlayInterface,
  PickerOptions,
  PopoverOptions,
  ToastOptions,
} from '../interface';

import { CoreDelegate } from './framework-delegate';
import { OVERLAY_BACK_BUTTON_PRIORITY } from './hardware-back-button';
import { addEventListener, componentOnReady, focusElement, getElementRoot, removeEventListener } from './helpers';

let lastId = 0;

export const activeAnimations = new WeakMap<OverlayInterface, Animation[]>();

const createController = <Opts extends object, HTMLElm>(tagName: string) => {
  return {
    create(options: Opts): Promise<HTMLElm> {
      return createOverlay(tagName, options) as any;
    },
    dismiss(data?: any, role?: string, id?: string) {
      return dismissOverlay(document, data, role, tagName, id);
    },
    async getTop(): Promise<HTMLElm | undefined> {
      return getOverlay(document, tagName) as any;
    },
  };
};

export const alertController = /*@__PURE__*/ createController<AlertOptions, HTMLIonAlertElement>('ion-alert');
export const actionSheetController = /*@__PURE__*/ createController<ActionSheetOptions, HTMLIonActionSheetElement>(
  'ion-action-sheet'
);
export const loadingController = /*@__PURE__*/ createController<LoadingOptions, HTMLIonLoadingElement>('ion-loading');
export const modalController = /*@__PURE__*/ createController<ModalOptions, HTMLIonModalElement>('ion-modal');
export const pickerController = /*@__PURE__*/ createController<PickerOptions, HTMLIonPickerElement>('ion-picker');
export const popoverController = /*@__PURE__*/ createController<PopoverOptions, HTMLIonPopoverElement>('ion-popover');
export const toastController = /*@__PURE__*/ createController<ToastOptions, HTMLIonToastElement>('ion-toast');

export const prepareOverlay = <T extends HTMLIonOverlayElement>(el: T) => {
  if (typeof document !== 'undefined') {
    connectListeners(document);
  }
  const overlayIndex = lastId++;
  el.overlayIndex = overlayIndex;
  if (!el.hasAttribute('id')) {
    el.id = `ion-overlay-${overlayIndex}`;
  }
};

export const createOverlay = <T extends HTMLIonOverlayElement>(
  tagName: string,
  opts: object | undefined
): Promise<T> => {
  if (typeof window !== 'undefined' && typeof window.customElements !== 'undefined') {
    return window.customElements.whenDefined(tagName).then(() => {
      const element = document.createElement(tagName) as HTMLIonOverlayElement;
      element.classList.add('overlay-hidden');

      /**
       * Convert the passed in overlay options into props
       * that get passed down into the new overlay.
       */
      Object.assign(element, { ...opts, hasController: true });

      // append the overlay element to the document body
      getAppRoot(document).appendChild(element);

      return new Promise((resolve) => componentOnReady(element, resolve));
    });
  }
  return Promise.resolve() as any;
};

/**
 * This query string selects elements that
 * are eligible to receive focus. We select
 * interactive elements that meet the following
 * criteria:
 * 1. Element does not have a negative tabindex
 * 2. Element does not have `hidden`
 * 3. Element does not have `disabled` for non-Ionic components.
 * 4. Element does not have `disabled` or `disabled="true"` for Ionic components.
 * Note: We need this distinction because `disabled="false"` is
 * valid usage for the disabled property on ion-button.
 */
const focusableQueryString =
  '[tabindex]:not([tabindex^="-"]):not([hidden]):not([disabled]), input:not([type=hidden]):not([tabindex^="-"]):not([hidden]):not([disabled]), textarea:not([tabindex^="-"]):not([hidden]):not([disabled]), button:not([tabindex^="-"]):not([hidden]):not([disabled]), select:not([tabindex^="-"]):not([hidden]):not([disabled]), .ion-focusable:not([tabindex^="-"]):not([hidden]):not([disabled]), .ion-focusable[disabled="false"]:not([tabindex^="-"]):not([hidden])';

export const focusFirstDescendant = (ref: Element, overlay: HTMLIonOverlayElement) => {
  let firstInput = ref.querySelector(focusableQueryString) as HTMLElement | null;

  const shadowRoot = firstInput?.shadowRoot;
  if (shadowRoot) {
    // If there are no inner focusable elements, just focus the host element.
    firstInput = shadowRoot.querySelector(focusableQueryString) || firstInput;
  }

  if (firstInput) {
    focusElement(firstInput);
  } else {
    // Focus overlay instead of letting focus escape
    overlay.focus();
  }
};

const isOverlayHidden = (overlay: Element) => overlay.classList.contains('overlay-hidden');

const focusLastDescendant = (ref: Element, overlay: HTMLIonOverlayElement) => {
  const inputs = Array.from(ref.querySelectorAll(focusableQueryString)) as HTMLElement[];
  let lastInput = inputs.length > 0 ? inputs[inputs.length - 1] : null;

  const shadowRoot = lastInput?.shadowRoot;
  if (shadowRoot) {
    // If there are no inner focusable elements, just focus the host element.
    lastInput = shadowRoot.querySelector(focusableQueryString) || lastInput;
  }

  if (lastInput) {
    lastInput.focus();
  } else {
    // Focus overlay instead of letting focus escape
    overlay.focus();
  }
};

/**
 * Traps keyboard focus inside of overlay components.
 * Based on https://w3c.github.io/aria-practices/examples/dialog-modal/alertdialog.html
 * This includes the following components: Action Sheet, Alert, Loading, Modal,
 * Picker, and Popover.
 * Should NOT include: Toast
 */
const trapKeyboardFocus = (ev: Event, doc: Document) => {
  const lastOverlay = getOverlay(doc, 'ion-alert,ion-action-sheet,ion-loading,ion-modal,ion-picker,ion-popover');
  const target = ev.target as HTMLElement | null;

  /**
   * If no active overlay, ignore this event.
   *
   * If this component uses the shadow dom,
   * this global listener is pointless
   * since it will not catch the focus
   * traps as they are inside the shadow root.
   * We need to add a listener to the shadow root
   * itself to ensure the focus trap works.
   */
  if (!lastOverlay || !target) {
    return;
  }

  /**
   * If the ion-disable-focus-trap class
   * is present on an overlay, then this component
   * instance has opted out of focus trapping.
   * An example of this is when the sheet modal
   * has a backdrop that is disabled. The content
   * behind the sheet should be focusable until
   * the backdrop is enabled.
   */
  if (lastOverlay.classList.contains('ion-disable-focus-trap')) {
    return;
  }

  const trapScopedFocus = () => {
    /**
     * If we are focusing the overlay, clear
     * the last focused element so that hitting
     * tab activates the first focusable element
     * in the overlay wrapper.
     */
    if (lastOverlay === target) {
      lastOverlay.lastFocus = undefined;

      /**
       * Otherwise, we must be focusing an element
       * inside of the overlay. The two possible options
       * here are an input/button/etc or the ion-focus-trap
       * element. The focus trap element is used to prevent
       * the keyboard focus from leaving the overlay when
       * using Tab or screen assistants.
       */
    } else {
      /**
       * We do not want to focus the traps, so get the overlay
       * wrapper element as the traps live outside of the wrapper.
       */

      const overlayRoot = getElementRoot(lastOverlay);
      if (!overlayRoot.contains(target)) {
        return;
      }

      const overlayWrapper = overlayRoot.querySelector('.ion-overlay-wrapper');
      if (!overlayWrapper) {
        return;
      }

      /**
       * If the target is inside the wrapper, let the browser
       * focus as normal and keep a log of the last focused element.
       */
      if (overlayWrapper.contains(target)) {
        lastOverlay.lastFocus = target;
      } else {
        /**
         * Otherwise, we must have focused one of the focus traps.
         * We need to wrap the focus to either the first element
         * or the last element.
         */

        /**
         * Once we call `focusFirstDescendant` and focus the first
         * descendant, another focus event will fire which will
         * cause `lastOverlay.lastFocus` to be updated before
         * we can run the code after that. We will cache the value
         * here to avoid that.
         */
        const lastFocus = lastOverlay.lastFocus;

        // Focus the first element in the overlay wrapper
        focusFirstDescendant(overlayWrapper, lastOverlay);

        /**
         * If the cached last focused element is the
         * same as the active element, then we need
         * to wrap focus to the last descendant. This happens
         * when the first descendant is focused, and the user
         * presses Shift + Tab. The previous line will focus
         * the same descendant again (the first one), causing
         * last focus to equal the active element.
         */
        if (lastFocus === doc.activeElement) {
          focusLastDescendant(overlayWrapper, lastOverlay);
        }
        lastOverlay.lastFocus = doc.activeElement as HTMLElement;
      }
    }
  };
  const trapShadowFocus = () => {
    /**
     * If the target is inside the wrapper, let the browser
     * focus as normal and keep a log of the last focused element.
     */
    if (lastOverlay.contains(target)) {
      lastOverlay.lastFocus = target;
    } else {
      /**
       * Otherwise, we are about to have focus
       * go out of the overlay. We need to wrap
       * the focus to either the first element
       * or the last element.
       */

      /**
       * Once we call `focusFirstDescendant` and focus the first
       * descendant, another focus event will fire which will
       * cause `lastOverlay.lastFocus` to be updated before
       * we can run the code after that. We will cache the value
       * here to avoid that.
       */
      const lastFocus = lastOverlay.lastFocus;

      // Focus the first element in the overlay wrapper
      focusFirstDescendant(lastOverlay, lastOverlay);

      /**
       * If the cached last focused element is the
       * same as the active element, then we need
       * to wrap focus to the last descendant. This happens
       * when the first descendant is focused, and the user
       * presses Shift + Tab. The previous line will focus
       * the same descendant again (the first one), causing
       * last focus to equal the active element.
       */
      if (lastFocus === doc.activeElement) {
        focusLastDescendant(lastOverlay, lastOverlay);
      }
      lastOverlay.lastFocus = doc.activeElement as HTMLElement;
    }
  };

  if (lastOverlay.shadowRoot) {
    trapShadowFocus();
  } else {
    trapScopedFocus();
  }
};

const connectListeners = (doc: Document) => {
  if (lastId === 0) {
    lastId = 1;
    doc.addEventListener(
      'focus',
      (ev: FocusEvent) => {
        trapKeyboardFocus(ev, doc);
      },
      true
    );

    // handle back-button click
    doc.addEventListener('ionBackButton', (ev) => {
      const lastOverlay = getOverlay(doc);
      if (lastOverlay?.backdropDismiss) {
        (ev as BackButtonEvent).detail.register(OVERLAY_BACK_BUTTON_PRIORITY, () => {
          return lastOverlay.dismiss(undefined, BACKDROP);
        });
      }
    });

    // handle ESC to close overlay
    doc.addEventListener('keydown', (ev) => {
      if (ev.key === 'Escape') {
        const lastOverlay = getOverlay(doc);
        if (lastOverlay?.backdropDismiss) {
          lastOverlay.dismiss(undefined, BACKDROP);
        }
      }
    });
  }
};

export const dismissOverlay = (
  doc: Document,
  data: any,
  role: string | undefined,
  overlayTag: string,
  id?: string
): Promise<boolean> => {
  const overlay = getOverlay(doc, overlayTag, id);
  if (!overlay) {
    return Promise.reject('overlay does not exist');
  }
  return overlay.dismiss(data, role);
};

export const getOverlays = (doc: Document, selector?: string): HTMLIonOverlayElement[] => {
  if (selector === undefined) {
    selector = 'ion-alert,ion-action-sheet,ion-loading,ion-modal,ion-picker,ion-popover,ion-toast';
  }
  return (Array.from(doc.querySelectorAll(selector)) as HTMLIonOverlayElement[]).filter((c) => c.overlayIndex > 0);
};

/**
 * Returns an overlay element
 * @param doc The document to find the element within.
 * @param overlayTag The selector for the overlay, defaults to Ionic overlay components.
 * @param id The unique identifier for the overlay instance.
 * @returns The overlay element or `undefined` if no overlay element is found.
 */
export const getOverlay = (doc: Document, overlayTag?: string, id?: string): HTMLIonOverlayElement | undefined => {
  const overlays = getOverlays(doc, overlayTag).filter((o) => !isOverlayHidden(o));
  return id === undefined ? overlays[overlays.length - 1] : overlays.find((o) => o.id === id);
};

/**
 * When an overlay is presented, the main
 * focus is the overlay not the page content.
 * We need to remove the page content from the
 * accessibility tree otherwise when
 * users use "read screen from top" gestures with
 * TalkBack and VoiceOver, the screen reader will begin
 * to read the content underneath the overlay.
 *
 * We need a container where all page components
 * exist that is separate from where the overlays
 * are added in the DOM. For most apps, this element
 * is the top most ion-router-outlet. In the event
 * that devs are not using a router,
 * they will need to add the "ion-view-container-root"
 * id to the element that contains all of their views.
 *
 * TODO: If Framework supports having multiple top
 * level router outlets we would need to update this.
 * Example: One outlet for side menu and one outlet
 * for main content.
 */
export const setRootAriaHidden = (hidden = false) => {
  const root = getAppRoot(document);
  const viewContainer = root.querySelector('ion-router-outlet, ion-nav, #ion-view-container-root');

  if (!viewContainer) {
    return;
  }

  if (hidden) {
    viewContainer.setAttribute('aria-hidden', 'true');
  } else {
    viewContainer.removeAttribute('aria-hidden');
  }
};

export const present = async <OverlayPresentOptions>(
  overlay: OverlayInterface,
  name: keyof IonicConfig,
  iosEnterAnimation: AnimationBuilder,
  mdEnterAnimation: AnimationBuilder,
  opts?: OverlayPresentOptions
) => {
  if (overlay.presented) {
    return;
  }

  setRootAriaHidden(true);

  overlay.presented = true;
  overlay.willPresent.emit();
  overlay.willPresentShorthand?.emit();

  const mode = getIonMode(overlay);
  // get the user's animation fn if one was provided
  const animationBuilder = overlay.enterAnimation
    ? overlay.enterAnimation
    : config.get(name, mode === 'ios' ? iosEnterAnimation : mdEnterAnimation);

  const completed = await overlayAnimation(overlay, animationBuilder, overlay.el, opts);
  if (completed) {
    overlay.didPresent.emit();
    overlay.didPresentShorthand?.emit();
  }

  /**
   * When an overlay that steals focus
   * is dismissed, focus should be returned
   * to the element that was focused
   * prior to the overlay opening. Toast
   * does not steal focus and is excluded
   * from returning focus as a result.
   */
  if (overlay.el.tagName !== 'ION-TOAST') {
    focusPreviousElementOnDismiss(overlay.el);
  }

  /**
   * If the focused element is already
   * inside the overlay component then
   * focus should not be moved from that
   * to the overlay container.
   */
  if (overlay.keyboardClose && (document.activeElement === null || !overlay.el.contains(document.activeElement))) {
    overlay.el.focus();
  }
};

/**
 * When an overlay component is dismissed,
 * focus should be returned to the element
 * that presented the overlay. Otherwise
 * focus will be set on the body which
 * means that people using screen readers
 * or tabbing will need to re-navigate
 * to where they were before they
 * opened the overlay.
 */
const focusPreviousElementOnDismiss = async (overlayEl: any) => {
  let previousElement = document.activeElement as HTMLElement | null;
  if (!previousElement) {
    return;
  }

  const shadowRoot = previousElement?.shadowRoot;
  if (shadowRoot) {
    // If there are no inner focusable elements, just focus the host element.
    previousElement = shadowRoot.querySelector(focusableQueryString) || previousElement;
  }

  await overlayEl.onDidDismiss();
  previousElement.focus();
};

export const dismiss = async <OverlayDismissOptions>(
  overlay: OverlayInterface,
  data: any | undefined,
  role: string | undefined,
  name: keyof IonicConfig,
  iosLeaveAnimation: AnimationBuilder,
  mdLeaveAnimation: AnimationBuilder,
  opts?: OverlayDismissOptions
): Promise<boolean> => {
  if (!overlay.presented) {
    return false;
  }

  setRootAriaHidden(false);

  overlay.presented = false;

  try {
    // Overlay contents should not be clickable during dismiss
    overlay.el.style.setProperty('pointer-events', 'none');
    overlay.willDismiss.emit({ data, role });
    overlay.willDismissShorthand?.emit({ data, role });

    const mode = getIonMode(overlay);
    const animationBuilder = overlay.leaveAnimation
      ? overlay.leaveAnimation
      : config.get(name, mode === 'ios' ? iosLeaveAnimation : mdLeaveAnimation);

    // If dismissed via gesture, no need to play leaving animation again
    if (role !== GESTURE) {
      await overlayAnimation(overlay, animationBuilder, overlay.el, opts);
    }
    overlay.didDismiss.emit({ data, role });
    overlay.didDismissShorthand?.emit({ data, role });

    activeAnimations.delete(overlay);

    /**
     * Make overlay hidden again in case it is being reused.
     * We can safely remove pointer-events: none as
     * overlay-hidden will set display: none.
     */
    overlay.el.classList.add('overlay-hidden');
    overlay.el.style.removeProperty('pointer-events');
  } catch (err) {
    console.error(err);
  }

  overlay.el.remove();
  return true;
};

const getAppRoot = (doc: Document) => {
  return doc.querySelector('ion-app') || doc.body;
};

const overlayAnimation = async (
  overlay: OverlayInterface,
  animationBuilder: AnimationBuilder,
  baseEl: any,
  opts: any
): Promise<boolean> => {
  // Make overlay visible in case it's hidden
  baseEl.classList.remove('overlay-hidden');

  const aniRoot = overlay.el;
  const animation = animationBuilder(aniRoot, opts);

  if (!overlay.animated || !config.getBoolean('animated', true)) {
    animation.duration(0);
  }

  if (overlay.keyboardClose) {
    animation.beforeAddWrite(() => {
      const activeElement = baseEl.ownerDocument!.activeElement as HTMLElement;
      if (activeElement?.matches('input,ion-input, ion-textarea')) {
        activeElement.blur();
      }
    });
  }

  const activeAni = activeAnimations.get(overlay) || [];
  activeAnimations.set(overlay, [...activeAni, animation]);

  await animation.play();

  return true;
};

export const eventMethod = <T>(element: HTMLElement, eventName: string): Promise<T> => {
  let resolve: (detail: T) => void;
  const promise = new Promise<T>((r) => (resolve = r));
  onceEvent(element, eventName, (event: any) => {
    resolve(event.detail);
  });
  return promise;
};

export const onceEvent = (element: HTMLElement, eventName: string, callback: (ev: Event) => void) => {
  const handler = (ev: Event) => {
    removeEventListener(element, eventName, handler);
    callback(ev);
  };
  addEventListener(element, eventName, handler);
};

export const isCancel = (role: string | undefined): boolean => {
  return role === 'cancel' || role === BACKDROP;
};

const defaultGate = (h: any) => h();

/**
 * Calls a developer provided method while avoiding
 * Angular Zones. Since the handler is provided by
 * the developer, we should throw any errors
 * received so that developer-provided bug
 * tracking software can log it.
 */
export const safeCall = (handler: any, arg?: any) => {
  if (typeof handler === 'function') {
    const jmp = config.get('_zoneGate', defaultGate);
    return jmp(() => {
      try {
        return handler(arg);
      } catch (e) {
        throw e;
      }
    });
  }
  return undefined;
};

export const BACKDROP = 'backdrop';
<<<<<<< HEAD

/**
 * Creates a delegate controller.
 *
 * Requires that the component has the following properties:
 * - `el: HTMLElement`
 * - `hasController: boolean`
 * - `delegate?: FrameworkDelegate`
 *
 * @param ref The component class instance.
 */
export const createDelegateController = (ref: {
  el: HTMLElement;
  hasController: boolean;
  delegate?: FrameworkDelegate;
}) => {
  let inline = false;
  let workingDelegate: FrameworkDelegate | undefined;

  const coreDelegate: FrameworkDelegate = CoreDelegate();

  /**
<<<<<<< HEAD
   *  * Determines whether or not an overlay is being used
=======
   * Determines whether or not an overlay is being used
>>>>>>> FW-2334
   * inline or via a controller/JS and returns the correct delegate.
   * By default, subsequent calls to getDelegate will use
   * a cached version of the delegate.
   * This is useful for calling dismiss after present,
   * so that the correct delegate is given.
   * @param force `true` to force the non-cached version of the delegate.
   * @returns The delegate to use and whether or not the overlay is inline.
   */
  const getDelegate = (force = false) => {
    if (workingDelegate && !force) {
      return {
        delegate: workingDelegate,
        inline,
      };
    }
    const { el, hasController, delegate } = ref;
    /**
     * If using overlay inline
     * we potentially need to use the coreDelegate
     * so that this works in vanilla JS apps.
     * If a developer has presented this component
     * via a controller, then we can assume
     * the component is already in the
     * correct place.
     */
    const parentEl = el.parentNode as HTMLElement | null;
    inline = parentEl !== null && !hasController;
    workingDelegate = inline ? delegate || coreDelegate : delegate;

    return { inline, delegate: workingDelegate };
  };

  /**
   * Attaches a component in the DOM. Teleports the component
   * to the root of the app.
   * @param component The component to optionally construct and append to the element.
   */
  const attachViewToDom = async (component?: any) => {
    const { delegate } = getDelegate(true);
    if (delegate) {
      return await delegate.attachViewToDom(ref.el, component);
    }
    const { hasController } = ref;
    if (hasController && component !== undefined) {
      throw new Error('framework delegate is missing');
    }
    return null;
  };

  /**
   * Moves a component back to its original location in the DOM.
   */
  const removeViewFromDom = () => {
    const { delegate } = getDelegate();
    if (delegate && ref.el !== undefined) {
      delegate.removeViewFromDom(ref.el.parentElement, ref.el);
    }
  };

  return {
    attachViewToDom,
    removeViewFromDom,
  };
};

/**
 * Constructs a trigger interaction for an overlay.
 * Presents an overlay when the trigger is clicked.
 *
 * Usage:
 * ```ts
 * triggerController = createTriggerController();
 * triggerController.addClickListener(el, trigger);
 * ```
 */
export const createTriggerController = () => {
  let destroyTriggerInteraction: (() => void) | undefined;

  /**
   * Removes the click listener from the trigger element.
   */
  const removeClickListener = (): void => {
    if (destroyTriggerInteraction) {
      destroyTriggerInteraction();
      destroyTriggerInteraction = undefined;
    }
  };

  /**
   * Adds a click listener to the trigger element.
   * Presents the overlay when the trigger is clicked.
   * @param el The overlay element.
   * @param trigger The ID of the element to add a click listener to.
   */
  const addClickListener = (el: HTMLIonOverlayElement, trigger: string): void => {
    removeClickListener();

    const triggerEl = trigger !== undefined ? document.getElementById(trigger) : null;
    if (!triggerEl) {
      return;
    }

    const configureTriggerInteraction = (targetEl: HTMLElement, overlayEl: HTMLIonOverlayElement) => {
      const openOverlay = () => {
        overlayEl.present();
      };
      targetEl.addEventListener('click', openOverlay);

      return () => {
        targetEl.removeEventListener('click', openOverlay);
      };
    };

    destroyTriggerInteraction = configureTriggerInteraction(triggerEl, el);
  };

  return {
    addClickListener,
    removeClickListener,
  };
};
=======
export const GESTURE = 'gesture';
>>>>>>> aedf306d
<|MERGE_RESOLUTION|>--- conflicted
+++ resolved
@@ -614,7 +614,7 @@
 };
 
 export const BACKDROP = 'backdrop';
-<<<<<<< HEAD
+export const GESTURE = 'gesture';
 
 /**
  * Creates a delegate controller.
@@ -637,11 +637,7 @@
   const coreDelegate: FrameworkDelegate = CoreDelegate();
 
   /**
-<<<<<<< HEAD
-   *  * Determines whether or not an overlay is being used
-=======
    * Determines whether or not an overlay is being used
->>>>>>> FW-2334
    * inline or via a controller/JS and returns the correct delegate.
    * By default, subsequent calls to getDelegate will use
    * a cached version of the delegate.
@@ -762,7 +758,4 @@
     addClickListener,
     removeClickListener,
   };
-};
-=======
-export const GESTURE = 'gesture';
->>>>>>> aedf306d
+};