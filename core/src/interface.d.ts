--- conflicted
+++ resolved
@@ -52,17 +52,6 @@
 export { Gesture, GestureConfig, GestureDetail } from './utils/gesture';
 
 // From: https://developer.mozilla.org/en-US/docs/Web/HTML/Attributes/autocomplete
-<<<<<<< HEAD
-export type AutocompleteTypes = (
-  | 'on' | 'off' | 'name' | 'honorific-prefix' | 'given-name' | 'additional-name' | 'family-name' | 'honorific-suffix'
-  | 'nickname' | 'email' | 'username' | 'new-password' | 'current-password' | 'one-time-code' | 'organization-title' | 'organization'
-  | 'street-address' | 'address-line1' | 'address-line2' | 'address-line3' | 'address-level4' | 'address-level3' | 'address-level2'
-  | 'address-level1' | 'country' | 'country-name' | 'postal-code' | 'cc-name' | 'cc-given-name' | 'cc-additional-name' | 'cc-family-name'
-  | 'cc-family-name' | 'cc-number' | 'cc-exp' | 'cc-exp-month' | 'cc-exp-year' | 'cc-csc' | 'cc-type' | 'transaction-currency' | 'transaction-amount'
-  | 'language' | 'bday' | 'bday-day' | 'bday-month' | 'bday-year' | 'sex' | 'tel' | 'tel-country-code' | 'tel-national' | 'tel-area-code' | 'tel-local'
-  | 'tel-extension' | 'impp' | 'url' | 'photo');
-
-=======
 export type AutocompleteTypes =
   | 'on'
   | 'off'
@@ -119,7 +108,6 @@
   | 'impp'
   | 'url'
   | 'photo';
->>>>>>> 83186598
 
 export type TextFieldTypes =
   | 'date'
@@ -150,10 +138,7 @@
 export type ComponentTags = string;
 // eslint-disable-next-line
 export type ComponentRef = Function | HTMLElement | string | null;
-<<<<<<< HEAD
-=======
 // eslint-disable-next-line
->>>>>>> 83186598
 export type ComponentProps<T = null> = { [key: string]: any };
 export type CssClassMap = { [className: string]: boolean };
 export type BackButtonEvent = CustomEvent<BackButtonEventDetail>;
@@ -179,20 +164,12 @@
 
 declare module './components' {
   export namespace Components {
-<<<<<<< HEAD
-    export interface IonIcon extends IoniconsComponents.IonIcon { }
-=======
     export type IonIcon = IoniconsComponents.IonIcon;
->>>>>>> 83186598
   }
 }
 
 declare module './components' {
   export namespace JSX {
-<<<<<<< HEAD
-    export interface IonIcon extends IoniconsJSX.IonIcon { }
-=======
     export type IonIcon = IoniconsJSX.IonIcon;
->>>>>>> 83186598
   }
 }