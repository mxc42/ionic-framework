--- conflicted
+++ resolved
@@ -216,21 +216,14 @@
 
 - `ionChange` is no longer emitted when the `value` of `ion-select` is modified externally. `ionChange` is only emitted from user committed changes, such as confirming a selected option in the select's overlay.
 
-<<<<<<< HEAD
-=======
 - The `icon` CSS Shadow Part now targets an `ion-icon` component.
 
->>>>>>> 61b8bf4e
 **Design tokens**
 
 | Token                   | Previous Value | New Value |
 | ----------------------- | -------------- | --------- |
 | `--placeholder-opacity` | `0.33`         | `0.6`     |
 
-<<<<<<< HEAD
-=======
-
->>>>>>> 61b8bf4e
 <h4 id="version-7x-slides">Slides</h4>
 
 `ion-slides`, `ion-slide`, and the `IonicSwiper` plugin have been removed from Ionic.
