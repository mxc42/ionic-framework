--- conflicted
+++ resolved
@@ -42,13 +42,10 @@
  *   </ion-segment>
  * </form>
  * ```
-<<<<<<< HEAD
  *
  * @property {Any} [change] - expression to evaluate when a segment button has been changed
  *
-=======
  * @demo /docs/v2/demos/segment/
->>>>>>> 3b035a0d
  * @see {@link /docs/v2/components#segment Segment Component Docs}
  * @see [Angular 2 Forms](http://learnangular2.com/forms/)
  */
@@ -169,13 +166,10 @@
  *   </ion-segment>
  * </form>
  * ```
-<<<<<<< HEAD
  *
  * @property {Any} [click] - expression to evaluate when a segment button has been clicked
  *
-=======
  * @demo /docs/v2/demos/segment/
->>>>>>> 3b035a0d
  * @see {@link /docs/v2/components#segment Segment Component Docs}
  * @see {@link /docs/v2/api/components/segment/Segment/ Segment API Docs}
  */
